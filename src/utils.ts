--- conflicted
+++ resolved
@@ -340,15 +340,12 @@
               addressesToProtocol[address.toLowerCase()] =
                 protocolSplit[0].toLowerCase();
               // knownAccountsDict[address.toLowerCase()] = true; // TODO ? this would prevent auto impersonation in fork/test
-<<<<<<< HEAD
             } else if (
-              protocolSplit[0].toLowerCase() === 'ledger' ||
               protocolSplit[0].toLowerCase() === 'trezor'
             ) {
               address = protocolSplit[1];
               addressesToProtocol[address.toLowerCase()] =
                 protocolSplit[0].toLowerCase();
-=======
             } else if (protocolSplit[0].toLowerCase() === 'ledger') {
               const addressSplit = protocolSplit[1].split(':');
               if (addressSplit.length > 1) {
@@ -361,7 +358,6 @@
                 addressesToProtocol[address.toLowerCase()] =
                   "ledger://m/44'/60'/0'/0/0";
               }
->>>>>>> 1d55c101
               // knownAccountsDict[address.toLowerCase()] = true; // TODO ? this would prevent auto impersonation in fork/test
             } else if (protocolSplit[0].toLowerCase() === 'privatekey') {
               address = new Wallet(protocolSplit[1]).address;
