--- conflicted
+++ resolved
@@ -853,27 +853,16 @@
           proxy.address,
           '0xb53127684a568b3173ae13b9f8a6016e243e63b6e8ee1178d6a717850b5d6103'
         );
-        const currentOwner = BigNumber.from(ownerStorage).toHexString();
-
-<<<<<<< HEAD
+        const currentOwner = getAddress(
+          BigNumber.from(ownerStorage).toHexString()
+        );
+
         const changeOwnershipMethod = openzeppelin
           ? 'changeAdmin'
           : 'transferOwnership';
         const changeImplementationMethod = openzeppelin
           ? 'upgradeToAndCall'
           : 'changeImplementation';
-=======
-        try {
-          currentOwner = await read(proxyName, {...options}, 'owner');
-        } catch (e) {
-          const ownerStorage = await provider.getStorageAt(
-            // fallback on old proxy // TODO test
-            proxy.address,
-            '0xb53127684a568b3173ae13b9f8a6016e243e63b6e8ee1178d6a717850b5d6103'
-          );
-          currentOwner = getAddress(BigNumber.from(ownerStorage).toHexString());
-        }
->>>>>>> a842674b
 
         if (currentOwner.toLowerCase() !== owner.toLowerCase()) {
           throw new Error(
