/* eslint-disable @typescript-eslint/no-explicit-any */
import {Signer} from '@ethersproject/abstract-signer';
import {Web3Provider, TransactionResponse} from '@ethersproject/providers';
import {getAddress} from '@ethersproject/address';
import {
  Contract,
  ContractFactory,
  PayableOverrides,
} from '@ethersproject/contracts';
import {AddressZero} from '@ethersproject/constants';
import {BigNumber} from '@ethersproject/bignumber';
import {Wallet} from '@ethersproject/wallet';
import {keccak256 as solidityKeccak256} from '@ethersproject/solidity';
import {zeroPad, hexlify} from '@ethersproject/bytes';
import {Interface, FunctionFragment} from '@ethersproject/abi';
import {LedgerSigner} from '@ethersproject/hardware-wallets';
import {
  Deployment,
  DeployResult,
  DeploymentsExtension,
  DeployOptions,
  TxOptions,
  CallOptions,
  SimpleTx,
  Receipt,
  Address,
  DiamondOptions,
  Create2DeployOptions,
  FacetCut,
  DeploymentSubmission,
  ExtendedArtifact,
  FacetCutAction,
  Facet,
} from '../types';
import {PartialExtension} from './internal/types';
import {UnknownSignerError} from './errors';
import {mergeABIs} from './utils';

import eip173Proxy from '../extendedArtifacts/EIP173Proxy.json';
import eip173ProxyWithReceive from '../extendedArtifacts/EIP173ProxyWithReceive.json';
import diamondBase from '../extendedArtifacts/Diamond.json';
import diamondCutFacet from '../extendedArtifacts/DiamondCutFacet.json';
import diamondLoupeFacet from '../extendedArtifacts/DiamondLoupeFacet.json';
import ownershipFacet from '../extendedArtifacts/OwnershipFacet.json';
import diamantaire from '../extendedArtifacts/Diamantaire.json';
import {
  Artifact,
  EthereumProvider,
  HardhatRuntimeEnvironment,
} from 'hardhat/types';
import {DeploymentsManager} from './DeploymentsManager';

diamondBase.abi = mergeABIs(
  [
    diamondBase.abi,
    diamondCutFacet.abi,
    diamondLoupeFacet.abi,
    ownershipFacet.abi,
  ],
  {check: false, skipSupportsInterface: false}
);

function fixProvider(providerGiven: any): any {
  // alow it to be used by ethers without any change
  if (providerGiven.sendAsync === undefined) {
    providerGiven.sendAsync = (
      req: {
        id: number;
        jsonrpc: string;
        method: string;
        params: any[];
      },
      callback: (error: any, result: any) => void
    ) => {
      providerGiven
        .send(req.method, req.params)
        .then((result: any) =>
          callback(null, {result, id: req.id, jsonrpc: req.jsonrpc})
        )
        .catch((error: any) => callback(error, null));
    };
  }
  return providerGiven;
}

function findAll(toFind: string[], array: string[]): boolean {
  for (const f of toFind) {
    if (array.indexOf(f) === -1) {
      return false;
    }
  }
  return true;
}

function linkRawLibrary(
  bytecode: string,
  libraryName: string,
  libraryAddress: string
): string {
  const address = libraryAddress.replace('0x', '');
  let encodedLibraryName;
  if (libraryName.startsWith('$') && libraryName.endsWith('$')) {
    encodedLibraryName = libraryName.slice(1, libraryName.length - 1);
  } else {
    encodedLibraryName = solidityKeccak256(['string'], [libraryName]).slice(
      2,
      36
    );
  }
  const pattern = new RegExp(`_+\\$${encodedLibraryName}\\$_+`, 'g');
  if (!pattern.exec(bytecode)) {
    throw new Error(
      `Can't link '${libraryName}' (${encodedLibraryName}) in \n----\n ${bytecode}\n----\n`
    );
  }
  return bytecode.replace(pattern, address);
}

function linkRawLibraries(
  bytecode: string,
  libraries: {[libraryName: string]: Address}
): string {
  for (const libName of Object.keys(libraries)) {
    const libAddress = libraries[libName];
    bytecode = linkRawLibrary(bytecode, libName, libAddress);
  }
  return bytecode;
}

function linkLibraries(
  artifact: {
    bytecode: string;
    linkReferences?: {
      [libraryFileName: string]: {
        [libraryName: string]: Array<{length: number; start: number}>;
      };
    };
  },
  libraries?: {[libraryName: string]: Address}
) {
  let bytecode = artifact.bytecode;

  if (libraries) {
    if (artifact.linkReferences) {
      // eslint-disable-next-line @typescript-eslint/no-unused-vars
      for (const [fileName, fileReferences] of Object.entries(
        artifact.linkReferences
      )) {
        for (const [libName, fixups] of Object.entries(fileReferences)) {
          const addr = libraries[libName];
          if (addr === undefined) {
            continue;
          }

          for (const fixup of fixups) {
            bytecode =
              bytecode.substr(0, 2 + fixup.start * 2) +
              addr.substr(2) +
              bytecode.substr(2 + (fixup.start + fixup.length) * 2);
          }
        }
      }
    } else {
      bytecode = linkRawLibraries(bytecode, libraries);
    }
  }

  // TODO return libraries object with path name <filepath.sol>:<name> for names

  return bytecode;
}
let provider: Web3Provider;
const availableAccounts: {[name: string]: boolean} = {};
export function addHelpers(
  env: HardhatRuntimeEnvironment,
  deploymentManager: DeploymentsManager,
  partialExtension: PartialExtension, // TODO
  getArtifact: (name: string) => Promise<Artifact>,
  saveDeployment: (
    name: string,
    deployment: DeploymentSubmission,
    artifactName?: string
  ) => Promise<void>,
  willSaveToDisk: () => boolean,
  onPendingTx: (
    txResponse: TransactionResponse,
    name?: string,
    data?: any
  ) => Promise<TransactionResponse>,
  getGasPrice: () => Promise<BigNumber | undefined>,
  log: (...args: any[]) => void,
  print: (msg: string) => void
): DeploymentsExtension {
  async function init() {
    if (!provider) {
      provider = new Web3Provider(fixProvider(env.network.provider));
      try {
        const accounts = await provider.send('eth_accounts', []);
        for (const account of accounts) {
          availableAccounts[account.toLowerCase()] = true;
        }

        for (const address of deploymentManager.impersonatedAccounts) {
          availableAccounts[address.toLowerCase()] = true;
        }
      } catch (e) {}
    }
  }

  async function setupGasPrice(overrides: any) {
    if (!overrides.gasPrice) {
      overrides.gasPrice = await getGasPrice();
    }
  }

  async function overrideGasLimit(
    overrides: any,
    options: {
      estimatedGasLimit?: number | BigNumber | string;
      estimateGasExtra?: number | BigNumber | string;
    },
    estimate: (overrides: any) => Promise<BigNumber>
  ) {
    const estimatedGasLimit = options.estimatedGasLimit
      ? BigNumber.from(options.estimatedGasLimit).toNumber()
      : undefined;
    const estimateGasExtra = options.estimateGasExtra
      ? BigNumber.from(options.estimateGasExtra).toNumber()
      : undefined;
    if (!overrides.gasLimit) {
      overrides.gasLimit = estimatedGasLimit;
      overrides.gasLimit = (await estimate(overrides)).toNumber();
      if (estimateGasExtra) {
        overrides.gasLimit = overrides.gasLimit + estimateGasExtra;
        if (estimatedGasLimit) {
          overrides.gasLimit = Math.min(overrides.gasLimit, estimatedGasLimit);
        }
      }
    }
  }

  function getCreate2Address(
    create2DeployerAddress: Address,
    salt: string,
    bytecode: string
  ): Address {
    return getAddress(
      '0x' +
        solidityKeccak256(
          ['bytes'],
          [
            `0xff${create2DeployerAddress.slice(2)}${salt.slice(
              2
            )}${solidityKeccak256(['bytes'], [bytecode]).slice(2)}`,
          ]
        ).slice(-40)
    );
  }

  async function ensureCreate2DeployerReady(options: {
    from: string;
    log?: boolean;
  }): Promise<string> {
    const {address: from, ethersSigner, hardwareWallet} = getFrom(options.from);
    if (!ethersSigner) {
      throw new Error('no signer for ' + from);
    }
    const create2DeployerAddress = '0x4e59b44847b379578588920ca78fbf26c0b4956c';
    const code = await provider.getCode(create2DeployerAddress);
    if (code === '0x') {
      const senderAddress = '0x3fab184622dc19b6109349b94811493bf2a45362';
      // TODO gasPrice override

      if (options.log || hardwareWallet) {
        print(
          `sending eth to create2 contract deployer address (${senderAddress})`
        );
        if (hardwareWallet) {
          print(` (please confirm on your ${hardwareWallet})`);
        }
      }
      const ethTx = await ethersSigner.sendTransaction({
        to: senderAddress,
        value: BigNumber.from('10000000000000000').toHexString(),
      });
      if (options.log || hardwareWallet) {
        log(` (tx: ${ethTx.hash})...`);
      }
      await ethTx.wait();

      // await provider.send("eth_sendTransaction", [{
      //   from
      // }]);
      if (options.log || hardwareWallet) {
        print(
          `deploying create2 deployer contract (at ${create2DeployerAddress}) using deterministic deployment (https://github.com/Arachnid/deterministic-deployment-proxy)`
        );
        if (hardwareWallet) {
          print(` (please confirm on your ${hardwareWallet})`);
        }
      }
      const deployTx = await provider.sendTransaction(
        '0xf8a58085174876e800830186a08080b853604580600e600039806000f350fe7fffffffffffffffffffffffffffffffffffffffffffffffffffffffffffffffe03601600081602082378035828234f58015156039578182fd5b8082525050506014600cf31ba02222222222222222222222222222222222222222222222222222222222222222a02222222222222222222222222222222222222222222222222222222222222222'
      );
      if (options.log || hardwareWallet) {
        log(` (tx: ${deployTx.hash})...`);
      }
      await deployTx.wait();
    }
    return create2DeployerAddress;
  }

  async function getArtifactFromOptions(
    name: string,
    options: DeployOptions
  ): Promise<{
    artifact: Artifact;
    artifactName?: string;
  }> {
    let artifact: Artifact;
    let artifactName: string | undefined;
    if (options.contract) {
      if (typeof options.contract === 'string') {
        artifactName = options.contract;
        artifact = await getArtifact(artifactName);
      } else {
        artifact = options.contract as Artifact; // TODO better handling
      }
    } else {
      artifactName = name;
      artifact = await getArtifact(artifactName);
    }
    return {artifact, artifactName};
  }

  async function getLinkedArtifact(
    name: string,
    options: DeployOptions
  ): Promise<{artifact: Artifact; artifactName: string | undefined}> {
    // TODO get linked artifact
    const {artifact, artifactName} = await getArtifactFromOptions(
      name,
      options
    );
    const byteCode = linkLibraries(artifact, options.libraries);
    return {artifact: {...artifact, bytecode: byteCode}, artifactName};
  }

  async function _deploy(
    name: string,
    options: DeployOptions
  ): Promise<DeployResult> {
    const args: any[] = options.args ? [...options.args] : [];
    await init();
    const {address: from, ethersSigner, hardwareWallet} = getFrom(options.from);
    if (!ethersSigner) {
      throw new Error('no signer for ' + from);
    }

    const {artifact: linkedArtifact, artifactName} = await getLinkedArtifact(
      name,
      options
    );

    const overrides: PayableOverrides = {
      gasLimit: options.gasLimit,
      gasPrice: options.gasPrice,
      value: options.value,
      nonce: options.nonce,
    };

    const factory = new ContractFactory(
      linkedArtifact.abi,
      linkedArtifact.bytecode,
      ethersSigner
    );
    const numArguments = factory.interface.deploy.inputs.length;
    if (args.length !== numArguments) {
      throw new Error(
        `expected ${numArguments} constructor arguments, got ${args.length}`
      );
    }
    const unsignedTx = factory.getDeployTransaction(...args, overrides);

    let create2Address;
    if (options.deterministicDeployment) {
      if (typeof unsignedTx.data === 'string') {
        const create2DeployerAddress = await ensureCreate2DeployerReady(
          options
        );
        const create2Salt =
          typeof options.deterministicDeployment === 'string'
            ? hexlify(zeroPad(options.deterministicDeployment, 32))
            : '0x0000000000000000000000000000000000000000000000000000000000000000';
        create2Address = getCreate2Address(
          create2DeployerAddress,
          create2Salt,
          unsignedTx.data
        );
        unsignedTx.to = create2DeployerAddress;

        unsignedTx.data = create2Salt + unsignedTx.data.slice(2);
      } else {
        throw new Error('unsigned tx data as bytes not supported');
      }
    }

    await overrideGasLimit(unsignedTx, options, (newOverrides) =>
      ethersSigner.estimateGas(newOverrides)
    );
    await setupGasPrice(unsignedTx);

    if (options.log || hardwareWallet) {
      print(`deploying "${name}"`);
      if (hardwareWallet) {
        print(` (please confirm on your ${hardwareWallet})`);
      }
    }
    let tx = await ethersSigner.sendTransaction(unsignedTx);

    if (options.log || hardwareWallet) {
      print(` (tx: ${tx.hash})...`);
    }

    // await overrideGasLimit(overrides, options, newOverrides =>
    //   ethersSigner.estimateGas(newOverrides)
    // );
    // await setupGasPrice(overrides);
    // console.log({ args, overrides });
    // const ethersContract = await factory.deploy(...args, overrides);
    // let tx = ethersContract.deployTransaction;

    if (options.autoMine) {
      try {
        await provider.send('evm_mine', []);
      } catch (e) {}
    }

    let preDeployment = {
      ...linkedArtifact,
      transactionHash: tx.hash,
      args,
      linkedData: options.linkedData,
    };
    if (artifactName && willSaveToDisk()) {
      const extendedArtifact = await env.deployments.getExtendedArtifact(
        artifactName
      );
      preDeployment = {
        ...extendedArtifact,
        ...preDeployment,
      };
    }
    tx = await onPendingTx(tx, name, preDeployment);
    const receipt = await tx.wait();
    const address =
      options.deterministicDeployment && create2Address
        ? create2Address
        : receipt.contractAddress;
    const deployment = {
      ...preDeployment,
      address,
      receipt,
      transactionHash: receipt.transactionHash,
      libraries: options.libraries,
    };
    await saveDeployment(name, deployment);
    if (options.log || hardwareWallet) {
      print(
        `: deployed at ${deployment.address} with ${receipt?.gasUsed} gas\n`
      );
    }
    return {
      ...deployment,
      address,
      newlyDeployed: true,
    };
  }

  async function deterministic(
    name: string,
    options: Create2DeployOptions
  ): Promise<{
    address: Address;
    deploy: () => Promise<DeployResult>;
  }> {
    options = {...options}; // ensure no change
    // TODO refactor to share that code:
    const args: any[] = options.args ? [...options.args] : [];
    await init();
    const {address: from, ethersSigner} = getFrom(options.from);
    if (!ethersSigner) {
      throw new Error('no signer for ' + from);
    }
    const artifactInfo = await getArtifactFromOptions(name, options);
    const {artifact} = artifactInfo;
    const abi = artifact.abi;
    const byteCode = linkLibraries(artifact, options.libraries);
    const factory = new ContractFactory(abi, byteCode, ethersSigner);

    const numArguments = factory.interface.deploy.inputs.length;
    if (args.length !== numArguments) {
      throw new Error(
        `expected ${numArguments} constructor arguments, got ${args.length}`
      );
    }

    const overrides: PayableOverrides = {
      gasLimit: options.gasLimit,
      gasPrice: options.gasPrice,
      value: options.value,
      nonce: options.nonce,
    };

    const unsignedTx = factory.getDeployTransaction(...args, overrides);

    if (typeof unsignedTx.data !== 'string') {
      throw new Error('unsigned tx data as bytes not supported');
    } else {
      return {
        address: getCreate2Address(
          '0x4e59b44847b379578588920ca78fbf26c0b4956c',
          options.salt
            ? hexlify(zeroPad(options.salt, 32))
            : '0x0000000000000000000000000000000000000000000000000000000000000000',
          unsignedTx.data
        ),
        deploy: () =>
          deploy(name, {
            ...options,
            deterministicDeployment: options.salt || true,
          }),
      };
    }
  }

  function getDeployment(name: string): Promise<Deployment> {
    return env.deployments.get(name);
  }

  function getDeploymentOrNUll(name: string): Promise<Deployment | null> {
    return env.deployments.getOrNull(name);
  }

  async function fetchIfDifferent(
    name: string,
    options: DeployOptions
  ): Promise<{differences: boolean; address?: string}> {
    options = {...options}; // ensure no change
    const argArray = options.args ? [...options.args] : [];
    await init();

    if (options.deterministicDeployment) {
      // TODO remove duplication:
      const {address: from, ethersSigner} = getFrom(options.from);
      if (!ethersSigner) {
        throw new Error('no signer for ' + from);
      }
      const artifactInfo = await getArtifactFromOptions(name, options);
      const {artifact} = artifactInfo;
      const abi = artifact.abi;
      const byteCode = linkLibraries(artifact, options.libraries);
      const factory = new ContractFactory(abi, byteCode, ethersSigner);

      const numArguments = factory.interface.deploy.inputs.length;
      if (argArray.length !== numArguments) {
        throw new Error(
          `expected ${numArguments} constructor arguments, got ${argArray.length}`
        );
      }

      const overrides: PayableOverrides = {
        gasLimit: options.gasLimit,
        gasPrice: options.gasPrice,
        value: options.value,
        nonce: options.nonce,
      };

      const unsignedTx = factory.getDeployTransaction(...argArray, overrides);
      if (typeof unsignedTx.data === 'string') {
        const create2Salt =
          typeof options.deterministicDeployment === 'string'
            ? hexlify(zeroPad(options.deterministicDeployment, 32))
            : '0x0000000000000000000000000000000000000000000000000000000000000000';
        const create2DeployerAddress =
          '0x4e59b44847b379578588920ca78fbf26c0b4956c';
        const create2Address = getCreate2Address(
          create2DeployerAddress,
          create2Salt,
          unsignedTx.data
        );
        const code = await provider.getCode(create2Address);
        if (code === '0x') {
          return {differences: true, address: undefined};
        } else {
          return {differences: false, address: create2Address};
        }
      } else {
        throw new Error('unsigned tx data as bytes not supported');
      }
    }
    const fieldsToCompareArray =
      typeof options.fieldsToCompare === 'string'
        ? [options.fieldsToCompare]
        : options.fieldsToCompare || [];
    const deployment = await env.deployments.getOrNull(name);
    if (deployment) {
      if (options.skipIfAlreadyDeployed) {
        return {differences: false, address: undefined}; // TODO check receipt, see below
      }
      // TODO transactionReceipt + check for status
      let transaction;
      if (deployment.receipt) {
        transaction = await provider.getTransaction(
          deployment.receipt.transactionHash
        );
      } else if (deployment.transactionHash) {
        transaction = await provider.getTransaction(deployment.transactionHash);
      }

      if (transaction) {
        const {ethersSigner} = await getOptionalFrom(options.from);
        const {artifact} = await getArtifactFromOptions(name, options);
        const abi = artifact.abi;
        const byteCode = linkLibraries(artifact, options.libraries);
        const factory = new ContractFactory(abi, byteCode, ethersSigner);

        const compareOnData = fieldsToCompareArray.indexOf('data') !== -1;

        let data;
        if (compareOnData) {
          const deployStruct = factory.getDeployTransaction(...argArray);
          data = deployStruct.data;
        }
        const newTransaction = {
          data: compareOnData ? data : undefined,
          gasLimit: options.gasLimit,
          gasPrice: options.gasPrice,
          value: options.value,
          from: options.from,
        };

        for (const field of fieldsToCompareArray) {
          if (typeof (newTransaction as any)[field] === 'undefined') {
            throw new Error(
              'field ' +
                field +
                ' not specified in new transaction, cant compare'
            );
          }
          if ((transaction as any)[field] !== (newTransaction as any)[field]) {
            return {differences: true, address: deployment.address};
          }
        }
        return {differences: false, address: deployment.address};
      }
    }
    return {differences: true, address: undefined};
  }

  async function _deployOne(
    name: string,
    options: DeployOptions
  ): Promise<DeployResult> {
    const argsArray = options.args ? [...options.args] : [];
    options = {...options, args: argsArray};
    if (options.fieldsToCompare === undefined) {
      options.fieldsToCompare = ['data'];
    }
    let result: DeployResult;
    if (options.fieldsToCompare) {
      const diffResult = await fetchIfDifferent(name, options);
      if (diffResult.differences) {
        result = await _deploy(name, options);
      } else {
        const deployment = await getDeploymentOrNUll(name);
        if (deployment) {
          if (
            options.deterministicDeployment &&
            diffResult.address &&
            diffResult.address.toLowerCase() !== deployment.address
          ) {
            const {
              artifact: linkedArtifact,
              artifactName,
            } = await getLinkedArtifact(name, options);

            // receipt missing
            const newDeployment = {
              ...linkedArtifact,
              address: diffResult.address,
              linkedData: options.linkedData,
              libraries: options.libraries,
              args: argsArray,
            };
            await saveDeployment(name, newDeployment, artifactName);
            result = {
              ...newDeployment,
              newlyDeployed: false,
            };
          } else {
            result = deployment as DeployResult;
          }
        } else {
          if (!diffResult.address) {
            throw new Error(
              'no differences found but no address, this should be impossible'
            );
          }

          const {
            artifact: linkedArtifact,
            artifactName,
          } = await getLinkedArtifact(name, options);

          // receipt missing
          const newDeployment = {
            ...linkedArtifact,
            address: diffResult.address,
            linkedData: options.linkedData,
            libraries: options.libraries,
            args: argsArray,
          };
          await saveDeployment(name, newDeployment, artifactName);
          result = {
            ...newDeployment,
            newlyDeployed: false,
          };
        }
        log(`reusing "${name}" at ${result.address}`);
      }
    } else {
      result = await _deploy(name, options);
    }
    return result;
  }

  function _checkUpgradeIndex(
    oldDeployment: Deployment | null,
    upgradeIndex?: number
  ): DeployResult | undefined {
    if (typeof upgradeIndex === 'undefined') {
      return;
    }
    if (upgradeIndex === 0) {
      if (oldDeployment) {
        return {...oldDeployment, newlyDeployed: false};
      }
    } else if (upgradeIndex === 1) {
      if (!oldDeployment) {
        throw new Error(
          'upgradeIndex === 1 : expects Deployments to already exists'
        );
      }
      if (oldDeployment.history && oldDeployment.history.length > 0) {
        return {...oldDeployment, newlyDeployed: false};
      }
    } else {
      if (!oldDeployment) {
        throw new Error(
          `upgradeIndex === ${upgradeIndex} : expects Deployments to already exists`
        );
      }
      if (!oldDeployment.history) {
        throw new Error(
          `upgradeIndex > 1 : expects Deployments history to exists`
        );
      } else if (oldDeployment.history.length > upgradeIndex - 1) {
        return {...oldDeployment, newlyDeployed: false};
      } else if (oldDeployment.history.length < upgradeIndex - 1) {
        throw new Error(
          `upgradeIndex === ${upgradeIndex} : expects Deployments history length to be at least ${
            upgradeIndex - 1
          }`
        );
      }
    }
  }

  async function _deployViaEIP173Proxy(
    name: string,
    options: DeployOptions
  ): Promise<DeployResult> {
    const oldDeployment = await getDeploymentOrNUll(name);
    let updateMethod;
    let upgradeIndex;
    let proxyContract: ExtendedArtifact = eip173Proxy;
    if (typeof options.proxy === 'object') {
      upgradeIndex = options.proxy.upgradeIndex;
      updateMethod = options.proxy.methodName;
      if (options.proxy.proxyContract) {
        if (typeof options.proxy.proxyContract === 'string') {
          try {
            proxyContract = await env.deployments.getExtendedArtifact(
              options.proxy.proxyContract
            );
          } catch (e) {}
          if (!proxyContract || proxyContract === eip173Proxy) {
            if (options.proxy.proxyContract === 'EIP173ProxyWithReceive') {
              proxyContract = eip173ProxyWithReceive;
            } else if (options.proxy.proxyContract === 'EIP173Proxy') {
              proxyContract = eip173Proxy;
            } else {
              throw new Error(
                `no contract found for ${options.proxy.proxyContract}`
              );
            }
          }
        }
      }
    } else if (typeof options.proxy === 'string') {
      updateMethod = options.proxy;
    }
    const deployResult = _checkUpgradeIndex(oldDeployment, upgradeIndex);
    if (deployResult) {
      return deployResult;
    }
    const proxyName = name + '_Proxy';
    const {address: owner} = getProxyOwner(options);
    const argsArray = options.args ? [...options.args] : [];

    // --- Implementation Deployment ---
    const implementationName = name + '_Implementation';
    const implementationOptions = {...options, value: undefined}; // to not pass value to implementation deploy
    delete implementationOptions.proxy;
    if (!implementationOptions.contract) {
      implementationOptions.contract = name;
    }
    const {artifact} = await getArtifactFromOptions(
      implementationName,
      implementationOptions
    );

    const proxyContractConstructor = proxyContract.abi.find(
      (v) => v.type === 'constructor'
    );
    // ensure no clash
    const mergedABI = mergeABIs([proxyContract.abi, artifact.abi], {
      check: true,
      skipSupportsInterface: true, // TODO options for custom proxy ?
    }).filter((v) => v.type !== 'constructor');
    mergedABI.push(proxyContractConstructor); // use proxy constructor abi

    const constructor = artifact.abi.find(
      (fragment: {type: string; inputs: any[]}) =>
        fragment.type === 'constructor'
    );
    if (!constructor || constructor.inputs.length !== argsArray.length) {
      delete implementationOptions.args;
      if (constructor && constructor.inputs.length > 0) {
        throw new Error(
          `Proxy based contract constructor can only have either zero argument or the exact same argument as the method used for postUpgrade actions ${
            updateMethod ? '(' + updateMethod + '}' : ''
          }.
Plus they are only used when the contract is meant to be used as standalone when development ends.
`
        );
      }
    }
    const implementation = await _deployOne(
      implementationName,
      implementationOptions
    );
    // --- --------------------------- ---

    if (implementation.newlyDeployed) {
      // console.log(`implementation deployed at ${implementation.address} for ${implementation.receipt.gasUsed}`);
      const implementationContract = new Contract(
        implementation.address,
        implementation.abi
      );

      let data = '0x';
      if (updateMethod) {
        if (!implementationContract[updateMethod]) {
          throw new Error(
            `contract need to implement function ${updateMethod}`
          );
        }
        const txData = await implementationContract.populateTransaction[
          updateMethod
        ](...argsArray);
        data = txData.data || '0x';
      }

      let proxy = await getDeploymentOrNUll(proxyName);
      if (!proxy) {
        const proxyOptions = {...options}; // ensure no change
        delete proxyOptions.proxy;
        proxyOptions.contract = proxyContract;
        proxyOptions.args = [implementation.address, data, owner];
        proxy = await _deployOne(proxyName, proxyOptions);
        // console.log(`proxy deployed at ${proxy.address} for ${proxy.receipt.gasUsed}`);
      } else {
        let currentOwner: string;

        try {
          currentOwner = await read(proxyName, {...options}, 'owner');
        } catch (e) {
          const ownerStorage = await provider.getStorageAt(
            // fallback on old proxy // TODO test
            proxy.address,
            '0xb53127684a568b3173ae13b9f8a6016e243e63b6e8ee1178d6a717850b5d6103'
          );
          currentOwner = getAddress(BigNumber.from(ownerStorage).toHexString());
        }

        if (currentOwner.toLowerCase() !== owner.toLowerCase()) {
          throw new Error(
            'To change owner, you need to call `transferOwnership`'
          );
        }
        if (currentOwner === AddressZero) {
          throw new Error(
            'The Proxy belongs to no-one. It cannot be upgraded anymore'
          );
        }

        const executeReceipt = await execute(
          proxyName,
          {...options, from: currentOwner},
          'changeImplementation',
          implementation.address,
          data
        );
        if (!executeReceipt) {
          throw new Error('could not execute `changeImplementation`');
        }
      }
      const proxiedDeployment: DeploymentSubmission = {
        ...proxyContract,
        receipt: proxy.receipt,
        address: proxy.address,
        linkedData: options.linkedData,
        abi: mergedABI,
        implementation: implementation.address,
        args: proxy.args,
        execute: updateMethod
          ? {
              methodName: updateMethod,
              args: argsArray,
            }
          : undefined,
      };
      if (oldDeployment) {
        proxiedDeployment.history = proxiedDeployment.history
          ? proxiedDeployment.history.concat([oldDeployment])
          : [oldDeployment];
      }
      await saveDeployment(name, proxiedDeployment);

      const deployment = await env.deployments.get(name);
      return {
        ...deployment,
        newlyDeployed: true,
      };
    } else {
      const oldDeployment = await env.deployments.get(name);

      if (oldDeployment.implementation !== implementation.address) {
        const proxiedDeployment: DeploymentSubmission = {
          ...oldDeployment,
          implementation: implementation.address,
          linkedData: options.linkedData,
          abi: mergedABI,
          execute: updateMethod
            ? {
                methodName: updateMethod,
                args: argsArray,
              }
            : undefined,
        };
        proxiedDeployment.history = proxiedDeployment.history
          ? proxiedDeployment.history.concat([oldDeployment])
          : [oldDeployment];
        await saveDeployment(name, proxiedDeployment);
      }

      const deployment = await env.deployments.get(name);
      return {
        ...deployment,
        newlyDeployed: false,
      };
    }
  }

  function getProxyOwner(options: DeployOptions) {
    let address = options.from; // admim default to msg.sender
    if (typeof options.proxy === 'object') {
      address = options.proxy.owner || address;
    }
    return getFrom(address);
  }

  function getDiamondOwner(options: DiamondOptions) {
    let address = options.from; // admim default to msg.sender
    address = options.owner || address;
    return getFrom(address);
  }

  function getOptionalFrom(
    from?: string
  ): {address?: Address; ethersSigner?: Signer; hardwareWallet?: string} {
    return _getFrom(from, true);
  }

  function getFrom(
    from?: string
  ): {address: Address; ethersSigner?: Signer; hardwareWallet?: string} {
    return _getFrom(from, false) as {
      address: Address;
      ethersSigner?: Signer;
      hardwareWallet?: string;
    };
  }

  function _getFrom(
    from?: string,
    optional?: boolean
  ): {address?: Address; ethersSigner?: Signer; hardwareWallet?: string} {
    let ethersSigner: Signer | undefined;
    let hardwareWallet: string | undefined = undefined;
    if (!from) {
      if (optional) {
        return {};
      }
      throw new Error('no from specified');
    }
    if (from.length >= 64) {
      if (from.length === 64) {
        from = '0x' + from;
      }
      const wallet = new Wallet(from, provider);
      from = wallet.address;
      ethersSigner = wallet;
    } else {
      if (availableAccounts[from.toLowerCase()]) {
        ethersSigner = provider.getSigner(from);
      } else {
        // TODO register protocol based account as availableAccounts ? if so do not else here
        if (
          deploymentManager.addressesToProtocol[from.toLowerCase()] === 'ledger'
        )
          ethersSigner = new LedgerSigner(provider);
        hardwareWallet = 'ledger';
      }
    }

    return {address: from, ethersSigner, hardwareWallet};
  }

  // async function findEvents(contract: Contract, event: string, blockHash: string): Promise<any[]> {
  //   // TODO type the return type
  //   const filter = contract.filters[event]();
  //   const events = await contract.queryFilter(filter, blockHash);
  //   return events;
  // }

  function sigsFromABI(abi: any[]): string[] {
    return abi
      .filter((fragment: any) => fragment.type === 'function')
      .map((fragment: any) =>
        Interface.getSighash(FunctionFragment.from(fragment))
      );
  }

  async function _deployViaDiamondProxy(
    name: string,
    options: DiamondOptions
  ): Promise<DeployResult> {
    const oldDeployment = await getDeploymentOrNUll(name);
    let proxy;
    const deployResult = _checkUpgradeIndex(
      oldDeployment,
      options.upgradeIndex
    );
    if (deployResult) {
      return deployResult;
    }

    if (options.deterministicSalt) {
      throw new Error(`diamond determinsitc deployment not implemented yet`);
    }

    const proxyName = name + '_DiamondProxy';
<<<<<<< HEAD
    const {address: owner} = getDiamondOwner(options);
    const newSelectors: string[] = [];
    const facetSnapshot: Facet[] = [];
    const oldFacets: Facet[] = [];
    const selectorToNotTouch: {[selector: string]: boolean} = {};
    for (const selector of [
      '0xcdffacc6',
      '0x52ef6b2c',
      '0xadfca15e',
      '0x7a0ed627',
      '0x01ffc9a7',
      '0x1f931c1c',
      '0xf2fde38b',
      '0x8da5cb5b',
    ]) {
      selectorToNotTouch[selector] = true;
    }
=======
    const {address: owner, hardwareWallet} = getProxyOwner(options);
    const facetSnapshot: FacetCut[] = [];
    const oldFacets: FacetCut[] = [];
>>>>>>> 543483c5
    if (oldDeployment) {
      proxy = await getDeployment(proxyName);
      const diamondProxy = new Contract(proxy.address, proxy.abi, provider);

      const currentFacets: Facet[] = await diamondProxy.facets();
      for (const currentFacet of currentFacets) {
        oldFacets.push(currentFacet);

        // TODO check selector
        // ensure DiamondLoupeFacet, OwnershipFacet and DiamondCutFacet are kept // TODO options to delete cut them out?
        if (
          findAll(
            [
              '0xcdffacc6',
              '0x52ef6b2c',
              '0xadfca15e',
              '0x7a0ed627',
              '0x01ffc9a7',
            ],
            currentFacet.functionSelectors
          ) || // Loupe
          currentFacet.functionSelectors[0] === '0x1f931c1c' || // DiamoncCut
          findAll(['0xf2fde38b', '0x8da5cb5b'], currentFacet.functionSelectors) // ERC173
        ) {
          facetSnapshot.push(currentFacet);
          newSelectors.push(...currentFacet.functionSelectors);
        }
      }
    }
    // console.log({ oldFacets: JSON.stringify(oldFacets, null, "  ") });

    let changesDetected = !oldDeployment;
    let abi: any[] = diamondBase.abi.concat([]);
    const facetCuts: FacetCut[] = [];
    for (const facet of options.facets) {
      const artifact = await getArtifact(facet); // TODO getArtifactFromOptions( // allowing to pass bytecode / abi
      const constructor = artifact.abi.find(
        (fragment: {type: string; inputs: any[]}) =>
          fragment.type === 'constructor'
      );
      if (constructor) {
        throw new Error(`Facet must not have a constructor`);
      }
      abi = mergeABIs([abi, artifact.abi], {
        check: true,
        skipSupportsInterface: false,
      });
      // TODO allow facet to be named so multiple version could coexist
      const implementation = await _deployOne(facet, {
        from: options.from,
        log: options.log,
        libraries: options.libraries,
      });
      if (implementation.newlyDeployed) {
        // console.log(`facet ${facet} deployed at ${implementation.address}`);
        const newFacet = {
          facetAddress: implementation.address,
          functionSelectors: sigsFromABI(implementation.abi),
        };
        facetSnapshot.push(newFacet);
        newSelectors.push(...newFacet.functionSelectors);
      } else {
        const oldImpl = await getDeployment(facet);
        const newFacet = {
          facetAddress: oldImpl.address,
          functionSelectors: sigsFromABI(oldImpl.abi),
        };
        facetSnapshot.push(newFacet);
        newSelectors.push(...newFacet.functionSelectors);
      }
    }

    const oldSelectors: string[] = [];
    const oldSelectorsFacetAddress: {[selector: string]: string} = {};
    for (const oldFacet of oldFacets) {
      for (const selector of oldFacet.functionSelectors) {
        oldSelectors.push(selector);
        oldSelectorsFacetAddress[selector] = oldFacet.facetAddress;
      }
    }

    for (const newFacet of facetSnapshot) {
      const selectorsToAdd: string[] = [];
      const selectorsToReplace: string[] = [];

      for (const selector of newFacet.functionSelectors) {
        if (oldSelectors.indexOf(selector) > 0) {
          if (
            oldSelectorsFacetAddress[selector].toLowerCase() !==
              newFacet.facetAddress.toLowerCase() &&
            !selectorToNotTouch[selector]
          ) {
            selectorsToReplace.push(selector);
          }
        } else {
          if (!selectorToNotTouch[selector]) {
            selectorsToAdd.push(selector);
          }
        }
      }

      if (selectorsToReplace.length > 0) {
        changesDetected = true;
        facetCuts.push({
          facetAddress: newFacet.facetAddress,
          functionSelectors: selectorsToReplace,
          action: FacetCutAction.Replace,
        });
      }

      if (selectorsToAdd.length > 0) {
        changesDetected = true;
        facetCuts.push({
          facetAddress: newFacet.facetAddress,
          functionSelectors: selectorsToAdd,
          action: FacetCutAction.Add,
        });
      }
    }

    const selectorsToDelete: string[] = [];
    for (const selector of oldSelectors) {
      if (newSelectors.indexOf(selector) === -1) {
        selectorsToDelete.push(selector);
      }
    }

    if (selectorsToDelete.length > 0) {
      changesDetected = true;
      facetCuts.unshift({
        facetAddress: '0x0000000000000000000000000000000000000000',
        functionSelectors: selectorsToDelete,
        action: FacetCutAction.Remove,
      });
    }

    let data = '0x';
    if (options.execute) {
      const diamondContract = new Contract(
        '0x0000000000000000000000000000000000000001',
        abi
      );
      const txData = await diamondContract.populateTransaction[
        options.execute.methodName
      ](...options.execute.args);
      data = txData.data || '0x';
    }

    if (changesDetected) {
      if (!proxy) {
        // ensure a Diamantaire exists on the network :
        const diamantaireName = 'Diamantaire';
        let diamantaireDeployment = await getDeploymentOrNUll(diamantaireName);
        diamantaireDeployment = await _deployOne(diamantaireName, {
          contract: diamantaire,
          from: options.from,
          deterministicDeployment: true,
        });
        const diamantaireContract = new Contract(
          diamantaireDeployment.address,
          diamantaire.abi,
          provider
        );
        // the diamantaire allow the execution of data at diamond construction time

        let deterministicDiamondAlreadyDeployed = false;
        let expectedAddress: string | undefined = undefined;
        let salt =
          '0x0000000000000000000000000000000000000000000000000000000000000000';
        if (typeof options.deterministicSalt !== 'undefined') {
          if (typeof options.deterministicSalt === 'string') {
            if (options.deterministicSalt === salt) {
              throw new Error(
                `deterministicSalt cannot be 0x000..., it needs to be a non-zero bytes32 salt. This is to ensure you are explicitly specyfying different addresses for multiple diamonds`
              );
            } else {
              if (options.deterministicSalt.length !== 66) {
                throw new Error(
                  `deterministicSalt needs to be a string of 66 hexadecimal characters (including the 0x prefix)`
                );
              }
              salt = options.deterministicSalt;
              expectedAddress = getCreate2Address(
                diamantaireContract.address,
                solidityKeccak256(['bytes32', 'address'], [salt, owner]),
                diamondBase.bytecode +
                  '000000000000000000000000' +
                  diamantaireContract.address.slice(2)
              );
              const code = await provider.getCode(expectedAddress);
              if (code !== '0x') {
                deterministicDiamondAlreadyDeployed = true;
              }
            }
          } else {
            throw new Error(
              `deterministicSalt need to be a string, an non-zero bytes32 salt`
            );
          }
        }

        if (expectedAddress && deterministicDiamondAlreadyDeployed) {
          proxy = {
            ...diamondBase,
            address: expectedAddress,
            args: [diamantaireDeployment.address],
          };
          await saveDeployment(proxyName, proxy);
        } else {
          const createReceipt = await execute(
            diamantaireName,
            options,
            'createDiamond',
            owner,
            facetCuts,
            data,
            salt
          );

          if (!createReceipt) {
            throw new Error(`failed to get receipt from diamond creation`);
          }

          const events = [];
          if (createReceipt.logs) {
            for (const l of createReceipt.logs) {
              try {
                events.push(diamantaireContract.interface.parseLog(l));
              } catch (e) {}
            }
          }

          const diamondCreatedEvent = events.find(
            (e) => e.name === 'DiamondCreated'
          );
          if (!diamondCreatedEvent) {
            throw new Error('DiamondCreated Not Emitted');
          }
          const proxyAddress = diamondCreatedEvent.args.diamond;
          if (options.log || hardwareWallet) {
            log(
              `Diamond deployed at ${proxyAddress} via Diamantaire (${diamantaireDeployment.address} (tx: ${createReceipt.transactionHash})) with ${createReceipt.gasUsed} gas`
            );
          }

          if (expectedAddress && expectedAddress !== proxyAddress) {
            throw new Error(
              `unexpected address ${proxyAddress} VS ${expectedAddress}`
            );
          }
          proxy = {
            ...diamondBase,
            address: proxyAddress,
            receipt: createReceipt,
            transactionHash: createReceipt.transactionHash,
            args: [diamantaireDeployment.address],
          };
          await saveDeployment(proxyName, proxy);
        }

        await saveDeployment(name, {
          ...diamondBase,
          args: proxy.args,
          address: proxy.address,
          receipt: proxy.receipt,
          transactionHash: proxy.transactionHash,
          linkedData: options.linkedData,
          facets: facetSnapshot,
          diamondCut: facetCuts,
          abi,
          execute: options.execute,
        });
      } else {
        if (!oldDeployment) {
          throw new Error(`Cannot find Deployment for ${name}`);
        }
        const currentOwner = await read(proxyName, 'owner');
        if (currentOwner.toLowerCase() !== owner.toLowerCase()) {
          throw new Error(
            'To change owner, you need to call `transferOwnership`'
          );
        }
        if (currentOwner === AddressZero) {
          throw new Error(
            'The Diamond belongs to no-one. It cannot be upgraded anymore'
          );
        }

        const executeReceipt = await execute(
          name,
          {...options, from: currentOwner},
          'diamondCut',
          facetCuts,
          data === '0x'
            ? '0x0000000000000000000000000000000000000000'
            : proxy.address,
          data
        );
        if (!executeReceipt) {
          throw new Error('failed to execute');
        }
        await saveDeployment(name, {
          receipt: executeReceipt,
          transactionHash: executeReceipt.transactionHash,
          history: oldDeployment.history
            ? oldDeployment.history.concat(oldDeployment)
            : [oldDeployment],
          linkedData: options.linkedData,
          address: proxy.address,
          abi,
          facets: facetSnapshot,
          diamondCut: facetCuts,
          execute: options.execute,
        });
      }

      const deployment = await env.deployments.get(name);
      return {
        ...deployment,
        newlyDeployed: true,
      };
    } else {
      const oldDeployment = await env.deployments.get(name);

      const proxiedDeployment: DeploymentSubmission = {
        ...oldDeployment,
        facets: facetSnapshot,
        diamondCut: facetCuts,
        abi,
        execute: options.execute,
      };
      // TODO ?
      // proxiedDeployment.history = proxiedDeployment.history
      //   ? proxiedDeployment.history.concat([oldDeployment])
      //   : [oldDeployment];
      await saveDeployment(name, proxiedDeployment);

      const deployment = await env.deployments.get(name);
      return {
        ...deployment,
        newlyDeployed: false,
      };
    }
  }

  async function deploy(
    name: string,
    options: DeployOptions
  ): Promise<DeployResult> {
    options = {...options}; // ensure no change
    await init();
    if (!options.proxy) {
      return _deployOne(name, options);
    }
    return _deployViaEIP173Proxy(name, options);
  }

  async function diamond(
    name: string,
    options: DiamondOptions
  ): Promise<DeployResult> {
    options = {...options}; // ensure no change
    await init();
    return _deployViaDiamondProxy(name, options);
  }

  async function rawTx(tx: SimpleTx): Promise<Receipt> {
    tx = {...tx};
    await init();
    const {address: from, ethersSigner, hardwareWallet} = getFrom(tx.from);
    if (!ethersSigner) {
      throw new UnknownSignerError({
        from,
        to: tx.to,
        data: tx.data,
        value: tx.value,
      });
    } else {
      const transactionData = {
        to: tx.to,
        gasLimit: tx.gasLimit,
        gasPrice: tx.gasPrice ? BigNumber.from(tx.gasPrice) : undefined, // TODO cinfig
        value: tx.value ? BigNumber.from(tx.value) : undefined,
        nonce: tx.nonce,
        data: tx.data,
      };
      if (hardwareWallet) {
        log(` please confirm on your ${hardwareWallet}`);
      }
      let pendingTx = await ethersSigner.sendTransaction(transactionData);
      pendingTx = await onPendingTx(pendingTx);
      if (tx.autoMine) {
        try {
          await provider.send('evm_mine', []);
        } catch (e) {}
      }
      return pendingTx.wait();
    }
  }

  async function catchUnknownSigner(
    action: Promise<any> | (() => Promise<any>),
    options?: {log?: boolean}
  ): Promise<null | {
    from: string;
    to?: string;
    value?: string;
    data?: string;
  }> {
    const outputLog = !options || options.log === undefined || options.log;
    try {
      if (action instanceof Promise) {
        await action;
      } else {
        await action();
      }
    } catch (e) {
      if (e instanceof UnknownSignerError) {
        const {from, to, data, value, contract} = e.data;
        if (outputLog) {
          console.log(
            `---------------------------------------------------------------------------------------`
          );
          console.error('no signer for ' + from);
          console.log(`Please execute the following:`);
          console.log(
            `---------------------------------------------------------------------------------------`
          );
          if (contract) {
            console.log(
              `
from: ${from}
to: ${to} (${contract.name})${
                value
                  ? '\nvalue: ' +
                    (typeof value === 'string' ? value : value.toString())
                  : ''
              }
method: ${contract.method}
args:
  - ${contract.args.join('\n  - ')}

(raw data: ${data} )
`
            );
          } else {
            console.log(
              `
from: ${from}
to: ${to}${
                value
                  ? '\nvalue: ' +
                    (typeof value === 'string' ? value : value.toString())
                  : ''
              }
data: ${data}
`
            );
          }
          console.log(
            `---------------------------------------------------------------------------------------`
          );
        }
        if (!value || typeof value === 'string') {
          return {from, to, value, data};
        }
        return {from, to, value: value?.toString(), data};
      } else {
        throw e;
      }
    }
    return null;
  }

  async function execute(
    name: string,
    options: TxOptions,
    methodName: string,
    ...args: any[]
  ): Promise<Receipt> {
    options = {...options}; // ensure no change
    await init();
    const {address: from, ethersSigner, hardwareWallet} = getFrom(options.from);

    let tx;
    const deployment = await env.deployments.get(name);
    const abi = deployment.abi;
    const overrides = {
      gasLimit: options.gasLimit,
      gasPrice: options.gasPrice ? BigNumber.from(options.gasPrice) : undefined, // TODO cinfig
      value: options.value ? BigNumber.from(options.value) : undefined,
      nonce: options.nonce,
    };

    const ethersContract = new Contract(
      deployment.address,
      abi,
      (ethersSigner as Signer) || provider
    );
    if (!ethersContract.functions[methodName]) {
      throw new Error(
        `No method named "${methodName}" on contract deployed as "${name}"`
      );
    }

    const numArguments = ethersContract.interface.getFunction(methodName).inputs
      .length;
    if (args.length !== numArguments) {
      throw new Error(
        `expected ${numArguments} arguments for method "${methodName}", got ${args.length}`
      );
    }

    if (options.log || hardwareWallet) {
      print(`executing ${name}.${methodName}`);
      if (hardwareWallet) {
        print(` (please confirm on your ${hardwareWallet})`);
      }
    }

    if (!ethersSigner) {
      const ethersArgs = args ? args.concat([overrides]) : [overrides];
      const {data} = await ethersContract.populateTransaction[methodName](
        ...ethersArgs
      );
      throw new UnknownSignerError({
        from,
        to: deployment.address,
        data,
        value: options.value,
        contract: {
          name,
          method: methodName,
          args,
        },
      });
    } else {
      await overrideGasLimit(overrides, options, (newOverrides) => {
        const ethersArgsWithGasLimit = args
          ? args.concat([newOverrides])
          : [newOverrides];
        return ethersContract.estimateGas[methodName](
          ...ethersArgsWithGasLimit
        );
      });
      await setupGasPrice(overrides);
      const ethersArgs = args ? args.concat([overrides]) : [overrides];
      tx = await ethersContract.functions[methodName](...ethersArgs);
    }
    tx = await onPendingTx(tx);

    if (options.log || hardwareWallet) {
      print(` (tx: ${tx.hash}) ...`);
    }

    if (options.autoMine) {
      try {
        await provider.send('evm_mine', []);
      } catch (e) {}
    }
    const receipt = await tx.wait();
    if (options.log || hardwareWallet) {
      print(`: performed with ${receipt.gasUsed} gas\n`);
    }
    return receipt;
  }

  // TODO ?
  // async function rawCall(to: string, data: string) {
  //   // TODO call it eth_call?
  //   await init();
  //   return provider.send("eth_call", [
  //     {
  //       to,
  //       data
  //     },
  //     "latest"
  //   ]); // TODO overrides
  // }

  async function read(
    name: string,
    options: CallOptions | string,
    methodName?: string | any,
    ...args: unknown[]
  ) {
    if (typeof options === 'string') {
      if (typeof methodName !== 'undefined') {
        args.unshift(methodName);
      }
      methodName = options;
      options = {};
    }
    options = {...options}; // ensure no change
    await init();
    if (typeof args === 'undefined') {
      args = [];
    }
    let caller: Web3Provider | Signer = provider;
    const {ethersSigner} = getOptionalFrom(options.from);
    if (ethersSigner) {
      caller = ethersSigner;
    }
    const deployment = await env.deployments.get(name);
    if (!deployment) {
      throw new Error(`no contract named "${name}"`);
    }
    const abi = deployment.abi;
    const overrides: PayableOverrides = {
      gasLimit: options.gasLimit,
      gasPrice: options.gasPrice ? BigNumber.from(options.gasPrice) : undefined, // TODO cinfig
      value: options.value ? BigNumber.from(options.value) : undefined,
      nonce: options.nonce,
    };
    const ethersContract = new Contract(
      deployment.address,
      abi,
      caller as Signer
    );
    // populate function
    // if (options.outputTx) {
    //   const method = ethersContract.populateTransaction[methodName];
    //   if (!method) {
    //     throw new Error(
    //       `no method named "${methodName}" on contract "${name}"`
    //     );
    //   }
    //   if (args.length > 0) {
    //     return method(...args, overrides);
    //   } else {
    //     return method(overrides);
    //   }
    // }
    const method = ethersContract.callStatic[methodName];
    if (!method) {
      throw new Error(`no method named "${methodName}" on contract "${name}"`);
    }
    if (args.length > 0) {
      return method(...args, overrides);
    } else {
      return method(overrides);
    }
  }

  const extension: DeploymentsExtension = {
    ...partialExtension,
    fetchIfDifferent,
    deploy,
    diamond: {
      deploy: diamond,
    },
    catchUnknownSigner,
    execute,
    rawTx,
    read,
    deterministic,
  };

  // ////////// Backward compatible for transition: //////////////////
  (extension as any).call = (
    options: any,
    name: string,
    methodName: string,
    ...args: any[]
  ): Promise<any> => {
    if (typeof options === 'string') {
      args = args || [];
      if (methodName !== undefined) {
        args.unshift(methodName);
      }
      methodName = name;
      name = options;
      options = {};
    }
    return read(name, options, methodName, ...args);
  };

  (extension as any).sendTxAndWait = (
    options: TxOptions,
    name: string,
    methodName: string,
    ...args: any[]
  ): Promise<Receipt | null> => {
    return execute(name, options, methodName, ...args);
  };

  (extension as any).deployIfDifferent = (
    fieldsToCompare: string | string[],
    name: string,
    options: DeployOptions,
    contractName: string,
    ...args: any[]
  ): Promise<DeployResult> => {
    options.fieldsToCompare = fieldsToCompare;
    options.contract = contractName;
    options.args = args;
    return deploy(name, options);
  };
  // ////////////////////////////////////////////////////////////////////

  return extension;
}

function pause(duration: number): Promise<void> {
  return new Promise((res) => setTimeout(res, duration * 1000));
}

export async function waitForTx(
  ethereum: EthereumProvider,
  txHash: string,
  isContract: boolean
): Promise<Receipt> {
  let receipt;
  // eslint-disable-next-line no-constant-condition
  while (true) {
    try {
      receipt = await ethereum.send('eth_getTransactionReceipt', [txHash]);
    } catch (e) {}
    if (receipt && receipt.blockNumber) {
      if (isContract) {
        if (!receipt.contractAddress) {
          throw new Error('contract not deployed');
        } else {
          return receipt;
        }
      } else {
        return receipt;
      }
    }
    await pause(2);
  }
}<|MERGE_RESOLUTION|>--- conflicted
+++ resolved
@@ -1083,8 +1083,7 @@
     }
 
     const proxyName = name + '_DiamondProxy';
-<<<<<<< HEAD
-    const {address: owner} = getDiamondOwner(options);
+    const {address: owner, hardwareWallet} = getDiamondOwner(options);
     const newSelectors: string[] = [];
     const facetSnapshot: Facet[] = [];
     const oldFacets: Facet[] = [];
@@ -1101,11 +1100,6 @@
     ]) {
       selectorToNotTouch[selector] = true;
     }
-=======
-    const {address: owner, hardwareWallet} = getProxyOwner(options);
-    const facetSnapshot: FacetCut[] = [];
-    const oldFacets: FacetCut[] = [];
->>>>>>> 543483c5
     if (oldDeployment) {
       proxy = await getDeployment(proxyName);
       const diamondProxy = new Contract(proxy.address, proxy.abi, provider);
