/* eslint-disable @typescript-eslint/no-explicit-any */
import {Signer} from '@ethersproject/abstract-signer';
import {
  Web3Provider,
  TransactionResponse,
  TransactionRequest,
} from '@ethersproject/providers';
import {getAddress} from '@ethersproject/address';
import {
  Contract,
  ContractFactory,
  PayableOverrides,
} from '@ethersproject/contracts';
import * as zk from 'zksync-web3';
import {AddressZero} from '@ethersproject/constants';
import {BigNumber} from '@ethersproject/bignumber';
import {Wallet} from '@ethersproject/wallet';
import {keccak256 as solidityKeccak256} from '@ethersproject/solidity';
import {zeroPad, hexlify, hexConcat} from '@ethersproject/bytes';
import {Interface, FunctionFragment} from '@ethersproject/abi';
import {
  Deployment,
  DeployResult,
  DeploymentsExtension,
  DeployOptions,
  TxOptions,
  CallOptions,
  SimpleTx,
  Receipt,
  Address,
  DiamondOptions,
  Create2DeployOptions,
  FacetCut,
  DeploymentSubmission,
  ExtendedArtifact,
  FacetCutAction,
  Facet,
  ArtifactData,
  ABI,
} from '../types';
import {PartialExtension} from './internal/types';
import {UnknownSignerError} from './errors';
import {mergeABIs, recode} from './utils';
import fs from 'fs-extra';

import OpenZeppelinTransparentProxy from '../extendedArtifacts/TransparentUpgradeableProxy.json';
import OptimizedTransparentUpgradeableProxy from '../extendedArtifacts/OptimizedTransparentUpgradeableProxy.json';
import DefaultProxyAdmin from '../extendedArtifacts/ProxyAdmin.json';
import eip173Proxy from '../extendedArtifacts/EIP173Proxy.json';
import eip173ProxyWithReceive from '../extendedArtifacts/EIP173ProxyWithReceive.json';
import diamondBase from '../extendedArtifacts/Diamond.json';
import oldDiamonBase from './old_diamondbase.json';
import diamondERC165Init from '../extendedArtifacts/DiamondERC165Init.json';
import diamondCutFacet from '../extendedArtifacts/DiamondCutFacet.json';
import diamondLoupeFacet from '../extendedArtifacts/DiamondLoupeFacet.json';
import ownershipFacet from '../extendedArtifacts/OwnershipFacet.json';
import {Artifact, EthereumProvider, Network} from 'hardhat/types';
import {DeploymentsManager} from './DeploymentsManager';
import enquirer from 'enquirer';
import {
  parse as parseTransaction,
  Transaction,
} from '@ethersproject/transactions';

let LedgerSigner: any; // TODO type

async function handleSpecificErrors<T>(p: Promise<T>): Promise<T> {
  let result: T;
  try {
    result = await p;
  } catch (e) {
    if (
      typeof (e as any).message === 'string' &&
      (e as any).message.indexOf('already known') !== -1
    ) {
      console.log(
        `
Exact same transaction already in the pool, node reject duplicates.
You'll need to wait the tx resolve, or increase the gas price via --gasprice (this will use old tx type)
        `
      );
      throw new Error(
        'Exact same transaction already in the pool, node reject duplicates'
      );
      // console.log(
      //   `\nExact same transaction already in the pool, node reject duplicates, waiting for it instead...\n`
      // );
      // const signedTx = await ethersSigner.signTransaction(unsignedTx);
      // const decoded = parseTransaction(signedTx);
      // if (!decoded.hash) {
      //   throw new Error(
      //     'tx with same hash already in the pool, failed to decode to get the hash'
      //   );
      // }
      // const txHash = decoded.hash;
      // tx = Object.assign(decoded as TransactionResponse, {
      //   wait: (confirmations: number) =>
      //     provider.waitForTransaction(txHash, confirmations),
      //   confirmations: 0,
      // });
    } else {
      console.error((e as any).message, JSON.stringify(e), e);
      throw e;
    }
  }
  return result;
}

function fixProvider(providerGiven: any): any {
  // alow it to be used by ethers without any change
  if (providerGiven.sendAsync === undefined) {
    providerGiven.sendAsync = (
      req: {
        id: number;
        jsonrpc: string;
        method: string;
        params: any[];
      },
      callback: (error: any, result: any) => void
    ) => {
      providerGiven
        .send(req.method, req.params)
        .then((result: any) =>
          callback(null, {result, id: req.id, jsonrpc: req.jsonrpc})
        )
        .catch((error: any) => callback(error, null));
    };
  }
  return providerGiven;
}

function findAll(toFind: string[], array: string[]): boolean {
  for (const f of toFind) {
    if (array.indexOf(f) === -1) {
      return false;
    }
  }
  return true;
}

function linkRawLibrary(
  bytecode: string,
  libraryName: string,
  libraryAddress: string
): string {
  const address = libraryAddress.replace('0x', '');
  let encodedLibraryName;
  if (libraryName.startsWith('$') && libraryName.endsWith('$')) {
    encodedLibraryName = libraryName.slice(1, libraryName.length - 1);
  } else {
    encodedLibraryName = solidityKeccak256(['string'], [libraryName]).slice(
      2,
      36
    );
  }
  const pattern = new RegExp(`_+\\$${encodedLibraryName}\\$_+`, 'g');
  if (!pattern.exec(bytecode)) {
    throw new Error(
      `Can't link '${libraryName}' (${encodedLibraryName}) in \n----\n ${bytecode}\n----\n`
    );
  }
  return bytecode.replace(pattern, address);
}

function linkRawLibraries(
  bytecode: string,
  libraries: {[libraryName: string]: Address}
): string {
  for (const libName of Object.keys(libraries)) {
    const libAddress = libraries[libName];
    bytecode = linkRawLibrary(bytecode, libName, libAddress);
  }
  return bytecode;
}

function linkLibraries(
  artifact: {
    bytecode: string;
    linkReferences?: {
      [libraryFileName: string]: {
        [libraryName: string]: Array<{length: number; start: number}>;
      };
    };
  },
  libraries?: {[libraryName: string]: Address}
) {
  let bytecode = artifact.bytecode;

  if (libraries) {
    if (artifact.linkReferences) {
      // eslint-disable-next-line @typescript-eslint/no-unused-vars
      for (const [fileName, fileReferences] of Object.entries(
        artifact.linkReferences
      )) {
        for (const [libName, fixups] of Object.entries(fileReferences)) {
          const addr = libraries[libName];
          if (addr === undefined) {
            continue;
          }

          for (const fixup of fixups) {
            bytecode =
              bytecode.substr(0, 2 + fixup.start * 2) +
              addr.substr(2) +
              bytecode.substr(2 + (fixup.start + fixup.length) * 2);
          }
        }
      }
    } else {
      bytecode = linkRawLibraries(bytecode, libraries);
    }
  }

  // TODO return libraries object with path name <filepath.sol>:<name> for names

  return bytecode;
}

export function addHelpers(
  deploymentManager: DeploymentsManager,
  partialExtension: PartialExtension,
  network: any, // TODO work out right config type
  getArtifact: (name: string) => Promise<Artifact>,
  saveDeployment: (
    name: string,
    deployment: DeploymentSubmission,
    artifactName?: string
  ) => Promise<void>,
  willSaveToDisk: () => boolean,
  onPendingTx: (
    txResponse: TransactionResponse,
    name?: string,
    data?: any
  ) => Promise<TransactionResponse>,
  getGasPrice: () => Promise<{
    gasPrice: BigNumber | undefined;
    maxFeePerGas: BigNumber | undefined;
    maxPriorityFeePerGas: BigNumber | undefined;
  }>,
  log: (...args: any[]) => void,
  print: (msg: string) => void
): {
  extension: DeploymentsExtension;
  utils: {
    dealWithPendingTransactions: (
      pendingTxs: {
        [txHash: string]: {
          name: string;
          deployment?: any;
          rawTx: string;
          decoded: {
            from: string;
            gasPrice?: string;
            maxFeePerGas?: string;
            maxPriorityFeePerGas?: string;
            gasLimit: string;
            to: string;
            value: string;
            nonce: number;
            data: string;
            r: string;
            s: string;
            v: number;
            // creates: tx.creates, // TODO test
            chainId: number;
          };
        };
      },
      pendingTxPath: string,
      globalGasPrice: string | undefined
    ) => Promise<void>;
  };
} {
  let provider: Web3Provider | zk.Web3Provider;
  const availableAccounts: {[name: string]: boolean} = {};

  async function init(): Promise<Web3Provider | zk.Web3Provider> {
    if (!provider) {
      await deploymentManager.setupAccounts();
      if (network.zksync) {
        provider = new zk.Web3Provider(fixProvider(network.provider));
      } else {
        provider = new Web3Provider(fixProvider(network.provider));
      }
      try {
        const accounts = await provider.send('eth_accounts', []);
        for (const account of accounts) {
          availableAccounts[account.toLowerCase()] = true;
        }

        for (const address of deploymentManager.impersonatedAccounts) {
          availableAccounts[address.toLowerCase()] = true;
        }
      } catch (e) {}
    }
    return provider;
  }

  function cleanupOverrides<T extends PayableOverrides>(
    txRequestOrOverrides: T
  ): T {
    if (txRequestOrOverrides.maxFeePerGas === undefined) {
      delete txRequestOrOverrides.maxFeePerGas;
    }

    if (txRequestOrOverrides.maxPriorityFeePerGas === undefined) {
      delete txRequestOrOverrides.maxPriorityFeePerGas;
    }

    if (txRequestOrOverrides.gasPrice === undefined) {
      delete txRequestOrOverrides.gasPrice;
    }

    if (txRequestOrOverrides.value === undefined) {
      delete txRequestOrOverrides.value;
    }
    return txRequestOrOverrides;
  }

  async function setupGasPrice(
    txRequestOrOverrides: TransactionRequest | PayableOverrides
  ) {
    const gasPriceSetup = await getGasPrice();
    if (!txRequestOrOverrides.gasPrice) {
      txRequestOrOverrides.gasPrice = gasPriceSetup.gasPrice;
    }
    if (!txRequestOrOverrides.maxFeePerGas) {
      txRequestOrOverrides.maxFeePerGas = gasPriceSetup.maxFeePerGas;
    }
    if (!txRequestOrOverrides.maxPriorityFeePerGas) {
      txRequestOrOverrides.maxPriorityFeePerGas =
        gasPriceSetup.maxPriorityFeePerGas;
    }
    cleanupOverrides(txRequestOrOverrides);
  }

  async function setupNonce(
    from: string,
    txRequestOrOverrides: TransactionRequest | PayableOverrides
  ) {
    if (
      txRequestOrOverrides.nonce === 'pending' ||
      txRequestOrOverrides.nonce === 'latest'
    ) {
      txRequestOrOverrides.nonce = await provider.getTransactionCount(
        from,
        txRequestOrOverrides.nonce
      );
    } else if (!txRequestOrOverrides.nonce) {
      txRequestOrOverrides.nonce = await provider.getTransactionCount(
        from,
        'latest'
      );
    }
  }

  async function overrideGasLimit(
    txRequestOrOverrides: TransactionRequest | PayableOverrides,
    options: {
      estimatedGasLimit?: number | BigNumber | string;
      estimateGasExtra?: number | BigNumber | string;
    },
    estimate: (
      txRequestOrOverrides: TransactionRequest | PayableOverrides
    ) => Promise<BigNumber>
  ) {
    const estimatedGasLimit = options.estimatedGasLimit
      ? BigNumber.from(options.estimatedGasLimit).toNumber()
      : undefined;
    const estimateGasExtra = options.estimateGasExtra
      ? BigNumber.from(options.estimateGasExtra).toNumber()
      : undefined;
    if (!txRequestOrOverrides.gasLimit) {
      txRequestOrOverrides.gasLimit = estimatedGasLimit;
      txRequestOrOverrides.gasLimit = (
        await estimate(txRequestOrOverrides)
      ).toNumber();
      if (estimateGasExtra) {
        txRequestOrOverrides.gasLimit =
          txRequestOrOverrides.gasLimit + estimateGasExtra;
        if (estimatedGasLimit) {
          txRequestOrOverrides.gasLimit = Math.min(
            txRequestOrOverrides.gasLimit,
            estimatedGasLimit
          );
        }
      }
    }
  }

  function getCreate2Address(
    create2DeployerAddress: Address,
    salt: string,
    bytecode: string
  ): Address {
    return getAddress(
      '0x' +
        solidityKeccak256(
          ['bytes'],
          [
            `0xff${create2DeployerAddress.slice(2)}${salt.slice(
              2
            )}${solidityKeccak256(['bytes'], [bytecode]).slice(2)}`,
          ]
        ).slice(-40)
    );
  }

  async function ensureCreate2DeployerReady(options: {
    from: string;
    log?: boolean;
    gasPrice?: string | BigNumber;
    maxFeePerGas?: string | BigNumber;
    maxPriorityFeePerGas?: string | BigNumber;
  }): Promise<string> {
    const {
      address: from,
      ethersSigner,
      hardwareWallet,
      unknown,
    } = await getFrom(options.from);
    const create2DeployerAddress =
      await deploymentManager.getDeterministicDeploymentFactoryAddress();
    const code = await provider.getCode(create2DeployerAddress);
    if (code === '0x') {
      const senderAddress =
        await deploymentManager.getDeterministicDeploymentFactoryDeployer();

      // TODO: calculate required funds
      const txRequest = {
        to: senderAddress,
        value: (
          await deploymentManager.getDeterministicDeploymentFactoryFunding()
        ).toHexString(),
        gasPrice: options.gasPrice,
        maxFeePerGas: options.maxFeePerGas,
        maxPriorityFeePerGas: options.maxPriorityFeePerGas,
      };
      await setupGasPrice(txRequest);
      await setupNonce(from, txRequest);

      if (unknown) {
        throw new UnknownSignerError({
          from,
          ...txRequest,
        });
      }

      if (options.log || hardwareWallet) {
        print(
          `sending eth to create2 contract deployer address (${senderAddress})`
        );
        if (hardwareWallet) {
          print(` (please confirm on your ${hardwareWallet})`);
        }
      }

      let ethTx = (await handleSpecificErrors(
        ethersSigner.sendTransaction(txRequest)
      )) as TransactionResponse;
      if (options.log || hardwareWallet) {
        log(` (tx: ${ethTx.hash})...`);
      }
      ethTx = await onPendingTx(ethTx);
      await ethTx.wait();

      if (options.log || hardwareWallet) {
        print(
          `deploying create2 deployer contract (at ${create2DeployerAddress}) using deterministic deployment (https://github.com/Arachnid/deterministic-deployment-proxy)`
        );
        if (hardwareWallet) {
          print(` (please confirm on your ${hardwareWallet})`);
        }
      }
      const deployTx = await provider.sendTransaction(
        await deploymentManager.getDeterministicDeploymentFactoryDeploymentTx()
      );
      if (options.log || hardwareWallet) {
        log(` (tx: ${deployTx.hash})...`);
      }
      await deployTx.wait();
    }
    return create2DeployerAddress;
  }

  async function getArtifactFromOptions(
    name: string,
    options: DeployOptions
  ): Promise<{
    artifact: Artifact;
    artifactName?: string;
  }> {
    let artifact: Artifact;
    let artifactName: string | undefined;
    if (options.contract) {
      if (typeof options.contract === 'string') {
        artifactName = options.contract;
        artifact = await getArtifact(artifactName);
      } else {
        artifact = options.contract as Artifact; // TODO better handling
      }
    } else {
      artifactName = name;
      artifact = await getArtifact(artifactName);
    }
    return {artifact, artifactName};
  }

  async function getLinkedArtifact(
    name: string,
    options: DeployOptions
  ): Promise<{artifact: Artifact; artifactName: string | undefined}> {
    // TODO get linked artifact
    const {artifact, artifactName} = await getArtifactFromOptions(
      name,
      options
    );
    const byteCode = linkLibraries(artifact, options.libraries);
    return {artifact: {...artifact, bytecode: byteCode}, artifactName};
  }

  async function _deploy(
    name: string,
    options: DeployOptions
  ): Promise<DeployResult> {
    const args: any[] = options.args ? [...options.args] : [];
    await init();
    const {
      address: from,
      ethersSigner,
      hardwareWallet,
      unknown,
    } = await getFrom(options.from);

    const {artifact: linkedArtifact, artifactName} = await getLinkedArtifact(
      name,
      options
    );

    let overrides: PayableOverrides = {
      gasLimit: options.gasLimit,
      gasPrice: options.gasPrice,
      maxFeePerGas: options.maxFeePerGas,
      maxPriorityFeePerGas: options.maxPriorityFeePerGas,
      value: options.value,
      nonce: options.nonce,
    };

    let factory;
    if (network.zksync) {
      factory = new zk.ContractFactory(
        linkedArtifact.abi,
        linkedArtifact.bytecode,
        ethersSigner as zk.Signer
      );
      const factoryDeps = await extractFactoryDeps(linkedArtifact);
      const customData = {
        customData: {
          factoryDeps,
          feeToken: zk.utils.ETH_ADDRESS,
        },
      };
      overrides = {
        ...overrides,
        ...customData,
      };
    } else {
      factory = new ContractFactory(
        linkedArtifact.abi,
        linkedArtifact.bytecode,
        ethersSigner
      );
    }

    const numArguments = factory.interface.deploy.inputs.length;
    if (args.length !== numArguments) {
      throw new Error(
        `expected ${numArguments} constructor arguments, got ${args.length}`
      );
    }

    const unsignedTx = factory.getDeployTransaction(...args, overrides);

    let create2Address;
    if (options.deterministicDeployment) {
      if (network.zksync) {
        throw new Error(
          'deterministic zk deployments are  not supported at this time'
        );
      }
      if (typeof unsignedTx.data === 'string') {
        const create2DeployerAddress = await ensureCreate2DeployerReady(
          options
        );
        const create2Salt =
          typeof options.deterministicDeployment === 'string'
            ? hexlify(zeroPad(options.deterministicDeployment, 32))
            : '0x0000000000000000000000000000000000000000000000000000000000000000';
        create2Address = getCreate2Address(
          create2DeployerAddress,
          create2Salt,
          unsignedTx.data
        );
        unsignedTx.to = create2DeployerAddress;

        unsignedTx.data = create2Salt + unsignedTx.data.slice(2);
      } else {
        throw new Error('unsigned tx data as bytes not supported');
      }
    }

    await overrideGasLimit(unsignedTx, options, (newOverrides) =>
      ethersSigner.estimateGas(newOverrides)
    );
    await setupGasPrice(unsignedTx);
    await setupNonce(from, unsignedTx);
 
    // Temporary workaround for https://github.com/ethers-io/ethers.js/issues/2078
    // TODO: Remove me when LedgerSigner adds proper support for 1559 txns
    if (hardwareWallet === 'ledger') {
      unsignedTx.type = 1
    }

    if (unknown) {
      throw new UnknownSignerError({
        from,
        ...JSON.parse(JSON.stringify(unsignedTx)),
      });
    }

    if (options.log || hardwareWallet) {
      print(`deploying "${name}"`);
      if (hardwareWallet) {
        print(` (please confirm on your ${hardwareWallet})`);
      }
    }
    let tx = (await handleSpecificErrors(
      ethersSigner.sendTransaction(unsignedTx)
    )) as TransactionResponse;

    if (options.log || hardwareWallet) {
      print(` (tx: ${tx.hash})...`);
    }

    if (options.autoMine) {
      try {
        await provider.send('evm_mine', []);
      } catch (e) {}
    }

    let preDeployment = {
      ...linkedArtifact,
      transactionHash: tx.hash,
      args,
      linkedData: options.linkedData,
    };
    if (artifactName && willSaveToDisk()) {
      const extendedArtifact = await partialExtension.getExtendedArtifact(
        artifactName
      );
      preDeployment = {
        ...extendedArtifact,
        ...preDeployment,
      };
    }
    tx = await onPendingTx(tx, name, preDeployment);
    const receipt = await tx.wait(options.waitConfirmations);
    const address =
      options.deterministicDeployment && create2Address
        ? create2Address
        : receipt.contractAddress;
    const deployment = {
      ...preDeployment,
      address,
      receipt,
      transactionHash: receipt.transactionHash,
      libraries: options.libraries,
    };
    await saveDeployment(name, deployment);
    if (options.log || hardwareWallet) {
      print(
        `: deployed at ${deployment.address} with ${receipt?.gasUsed} gas\n`
      );
    }
    return {
      ...deployment,
      address,
      newlyDeployed: true,
    };
  }

  async function deterministic(
    name: string,
    options: Create2DeployOptions
  ): Promise<{
    address: Address;
    implementationAddress?: Address;
    deploy: () => Promise<DeployResult>;
  }> {
    options = {...options}; // ensure no change
    await init();

    const deployFunction = () =>
      deploy(name, {
        ...options,
        deterministicDeployment: options.salt || true,
      });
    if (options.proxy) {
      /* eslint-disable prefer-const */
      let {
        viaAdminContract,
        proxyAdminDeployed,
        proxyAdminName,
        proxyAdminContract,
        owner,
        proxyAdmin,
        currentProxyAdminOwner,
        artifact,
        implementationArgs,
        implementationName,
        implementationOptions,
        proxyName,
        proxyContract,
        mergedABI,
        updateMethod,
        updateArgs,
      } = await _getProxyInfo(name, options);
      /* eslint-enable prefer-const */

      const {address: implementationAddress} = await deterministic(
        implementationName,
        {...implementationOptions, salt: options.salt}
      );

      const implementationContract = new Contract(
        implementationAddress,
        artifact.abi
      );

      let data = '0x';
      if (updateMethod) {
        updateArgs = updateArgs || [];
        if (!implementationContract[updateMethod]) {
          throw new Error(
            `contract need to implement function ${updateMethod}`
          );
        }
        const txData = await implementationContract.populateTransaction[
          updateMethod
        ](...updateArgs);
        data = txData.data || '0x';
      }

      if (viaAdminContract) {
        if (!proxyAdminName) {
          throw new Error(
            `no proxy admin name even though viaAdminContract is not undefined`
          );
        }

        if (!proxyAdminDeployed) {
          const {address: proxyAdminAddress} = await deterministic(
            proxyAdminName,
            {
              from: options.from,
              autoMine: options.autoMine,
              estimateGasExtra: options.estimateGasExtra,
              estimatedGasLimit: options.estimatedGasLimit,
              gasPrice: options.gasPrice,
              maxFeePerGas: options.maxFeePerGas,
              maxPriorityFeePerGas: options.maxPriorityFeePerGas,
              log: options.log,
              contract: proxyAdminContract,
              salt: options.salt,
              skipIfAlreadyDeployed: true,
              args: [owner],
              waitConfirmations: options.waitConfirmations,
            }
          );
          proxyAdmin = proxyAdminAddress;
        } else {
          proxyAdmin = proxyAdminDeployed.address;
        }
      }

      const proxyOptions = {...options}; // ensure no change
      delete proxyOptions.proxy;
      delete proxyOptions.libraries;
      proxyOptions.contract = proxyContract;
      proxyOptions.args = [implementationAddress, proxyAdmin, data];
      const {address: proxyAddress} = await deterministic(proxyName, {
        ...proxyOptions,
        salt: options.salt,
      });

      return {
        address: proxyAddress,
        implementationAddress,
        deploy: deployFunction,
      };
    } else {
      const args: any[] = options.args ? [...options.args] : [];
      const {
        ethersSigner,
        unknown,
        address: from,
      } = await getFrom(options.from);

      const artifactInfo = await getArtifactFromOptions(name, options);
      const {artifact} = artifactInfo;
      const abi = artifact.abi;
      const byteCode = linkLibraries(artifact, options.libraries);
      const factory = new ContractFactory(abi, byteCode, ethersSigner);

      const numArguments = factory.interface.deploy.inputs.length;
      if (args.length !== numArguments) {
        throw new Error(
          `expected ${numArguments} constructor arguments, got ${args.length}`
        );
      }

      const unsignedTx = factory.getDeployTransaction(...args);

      if (unknown) {
        throw new UnknownSignerError({
          from,
          ...JSON.parse(JSON.stringify(unsignedTx)),
        });
      }

      if (typeof unsignedTx.data !== 'string') {
        throw new Error('unsigned tx data as bytes not supported');
      } else {
        return {
          address: getCreate2Address(
            await deploymentManager.getDeterministicDeploymentFactoryAddress(),
            options.salt
              ? hexlify(zeroPad(options.salt, 32))
              : '0x0000000000000000000000000000000000000000000000000000000000000000',
            unsignedTx.data
          ),
          deploy: () =>
            deploy(name, {
              ...options,
              deterministicDeployment: options.salt || true,
            }),
        };
      }
    }
  }

  function getDeployment(name: string): Promise<Deployment> {
    return partialExtension.get(name);
  }

  function getDeploymentOrNUll(name: string): Promise<Deployment | null> {
    return partialExtension.getOrNull(name);
  }

  // TODO add ZkSyncArtifact
  async function extractFactoryDeps(artifact: any): Promise<string[]> {
    // Load all the dependency bytecodes.
    // We transform it into an array of bytecodes.
    const factoryDeps: string[] = [];
    for (const dependencyHash in artifact.factoryDeps) {
      const dependencyContract = artifact.factoryDeps[dependencyHash];
      const dependencyBytecodeString = (await getArtifact(dependencyContract))
        .bytecode;
      factoryDeps.push(dependencyBytecodeString);
    }

    return factoryDeps;
  }

  async function fetchIfDifferent(
    name: string,
    options: DeployOptions
  ): Promise<{differences: boolean; address?: string}> {
    options = {...options}; // ensure no change
    const argArray = options.args ? [...options.args] : [];
    await init();

    if (options.deterministicDeployment) {
      const {ethersSigner} = await getFrom(options.from);

      const artifactInfo = await getArtifactFromOptions(name, options);
      const {artifact} = artifactInfo;
      const abi = artifact.abi;
      const byteCode = linkLibraries(artifact, options.libraries);
      const factory = new ContractFactory(abi, byteCode, ethersSigner);

      const numArguments = factory.interface.deploy.inputs.length;
      if (argArray.length !== numArguments) {
        throw new Error(
          `expected ${numArguments} constructor arguments, got ${argArray.length}`
        );
      }

      const unsignedTx = factory.getDeployTransaction(...argArray);
      if (typeof unsignedTx.data === 'string') {
        const create2Salt =
          typeof options.deterministicDeployment === 'string'
            ? hexlify(zeroPad(options.deterministicDeployment, 32))
            : '0x0000000000000000000000000000000000000000000000000000000000000000';
        const create2DeployerAddress =
          await deploymentManager.getDeterministicDeploymentFactoryAddress();
        const create2Address = getCreate2Address(
          create2DeployerAddress,
          create2Salt,
          unsignedTx.data
        );
        const code = await provider.getCode(create2Address);
        if (code === '0x') {
          return {differences: true, address: undefined};
        } else {
          return {differences: false, address: create2Address};
        }
      } else {
        throw new Error('unsigned tx data as bytes not supported');
      }
    }
    const deployment = await partialExtension.getOrNull(name);
    if (deployment) {
      if (options.skipIfAlreadyDeployed) {
        return {differences: false, address: undefined}; // TODO check receipt, see below
      }
      // TODO transactionReceipt + check for status
      let transactionDetailsAvailable = false;
      let transaction;
      if (deployment.receipt) {
        transactionDetailsAvailable = !!deployment.receipt.transactionHash;
        if (transactionDetailsAvailable) {
          transaction = await provider.getTransaction(
            deployment.receipt.transactionHash
          );
        }
      } else if (deployment.transactionHash) {
        transactionDetailsAvailable = true;
        transaction = await provider.getTransaction(deployment.transactionHash);
      }

      if (transaction) {
        const {ethersSigner} = await getFrom(options.from);
        const {artifact} = await getArtifactFromOptions(name, options);
        const abi = artifact.abi;
        const byteCode = linkLibraries(artifact, options.libraries);
        if (network.zksync) {
          const factory = new zk.ContractFactory(
            abi,
            byteCode,
            ethersSigner as zk.Signer
          );
          const factoryDeps = await extractFactoryDeps(artifact);
          const newTransaction = factory.getDeployTransaction(...argArray, {
            customData: {
              factoryDeps,
              feeToken: zk.utils.ETH_ADDRESS,
            },
          });
          const newData = newTransaction.data?.toString();

          const deserialize = zk.utils.parseTransaction(
            transaction.data
          ) as any;
          const desFlattened = hexConcat(deserialize.customData.factoryDeps);
          const newFlattened = hexConcat(factoryDeps);

          if (deserialize.data !== newData || desFlattened != newFlattened) {
            return {differences: true, address: deployment.address};
          }
          return {differences: false, address: deployment.address};
        } else {
          const factory = new ContractFactory(abi, byteCode, ethersSigner);
          const newTransaction = factory.getDeployTransaction(...argArray);
          const newData = newTransaction.data?.toString();
          if (transaction.data !== newData) {
            return {differences: true, address: deployment.address};
          }
          return {differences: false, address: deployment.address};
        }
      } else {
        if (transactionDetailsAvailable) {
          throw new Error(
            `cannot get the transaction for ${name}'s previous deployment, please check your node synced status.`
          );
        } else {
          console.error(
            `no transaction details found for ${name}'s previous deployment, if the deployment is t be discarded, please delete the file`
          );
          return {differences: false, address: deployment.address};
        }
      }
    }
    return {differences: true, address: undefined};
  }

  async function _deployOne(
    name: string,
    options: DeployOptions,
    failsOnExistingDeterminisitc?: boolean
  ): Promise<DeployResult> {
    const argsArray = options.args ? [...options.args] : [];
    options = {...options, args: argsArray};

    let result: DeployResult;
    const diffResult = await fetchIfDifferent(name, options);
    if (diffResult.differences) {
      result = await _deploy(name, options);
    } else {
      if (failsOnExistingDeterminisitc && options.deterministicDeployment) {
        throw new Error(
          `already deployed on same deterministic address: ${diffResult.address}`
        );
      }
      const deployment = await getDeploymentOrNUll(name);
      if (deployment) {
        if (
          options.deterministicDeployment &&
          diffResult.address &&
          diffResult.address.toLowerCase() !== deployment.address.toLowerCase()
        ) {
          const {artifact: linkedArtifact, artifactName} =
            await getLinkedArtifact(name, options);

          // receipt missing
          const newDeployment = {
            ...linkedArtifact,
            address: diffResult.address,
            linkedData: options.linkedData,
            libraries: options.libraries,
            args: argsArray,
          };
          await saveDeployment(name, newDeployment, artifactName);
          result = {
            ...newDeployment,
            newlyDeployed: false,
          };
        } else {
          result = deployment as DeployResult;
          result.newlyDeployed = false;
        }
      } else {
        if (!diffResult.address) {
          throw new Error(
            'no differences found but no address, this should be impossible'
          );
        }

        const {artifact: linkedArtifact, artifactName} =
          await getLinkedArtifact(name, options);

        // receipt missing
        const newDeployment = {
          ...linkedArtifact,
          address: diffResult.address,
          linkedData: options.linkedData,
          libraries: options.libraries,
          args: argsArray,
        };
        await saveDeployment(name, newDeployment, artifactName);
        result = {
          ...newDeployment,
          newlyDeployed: false,
        };
      }
      if (options.log) {
        log(`reusing "${name}" at ${result.address}`);
      }
    }

    return result;
  }

  function _checkUpgradeIndex(
    oldDeployment: Deployment | null,
    upgradeIndex?: number
  ): DeployResult | undefined {
    if (typeof upgradeIndex === 'undefined') {
      return;
    }
    if (upgradeIndex === 0) {
      if (oldDeployment) {
        return {...oldDeployment, newlyDeployed: false};
      }
    } else if (upgradeIndex === 1) {
      if (!oldDeployment) {
        throw new Error(
          'upgradeIndex === 1 : expects Deployments to already exists'
        );
      }
      if (
        (oldDeployment.history && oldDeployment.history.length > 0) ||
        (oldDeployment.numDeployments && oldDeployment.numDeployments > 1)
      ) {
        return {...oldDeployment, newlyDeployed: false};
      }
    } else {
      if (!oldDeployment) {
        throw new Error(
          `upgradeIndex === ${upgradeIndex} : expects Deployments to already exists`
        );
      }

      if (!oldDeployment.history) {
        if (oldDeployment.numDeployments && oldDeployment.numDeployments > 1) {
          if (oldDeployment.numDeployments > upgradeIndex) {
            return {...oldDeployment, newlyDeployed: false};
          } else if (oldDeployment.numDeployments < upgradeIndex) {
            throw new Error(
              `upgradeIndex === ${upgradeIndex} : expects Deployments numDeployments to be at least ${upgradeIndex}`
            );
          }
        } else {
          throw new Error(
            `upgradeIndex > 1 : expects Deployments history to exists, or numDeployments to be greater than 1`
          );
        }
      } else if (oldDeployment.history.length > upgradeIndex - 1) {
        return {...oldDeployment, newlyDeployed: false};
      } else if (oldDeployment.history.length < upgradeIndex - 1) {
        throw new Error(
          `upgradeIndex === ${upgradeIndex} : expects Deployments history length to be at least ${
            upgradeIndex - 1
          }`
        );
      }
    }
  }

  async function _getProxyInfo(
    name: string,
    options: DeployOptions
  ): Promise<{
    viaAdminContract:
      | string
      | {name: string; artifact?: string | ArtifactData}
      | undefined;
    proxyAdminName: string | undefined;
    proxyAdminDeployed: Deployment | undefined;
    proxyAdmin: string;
    proxyAdminContract: ExtendedArtifact | undefined;
    owner: string;
    currentProxyAdminOwner: string | undefined;
    artifact: ExtendedArtifact;
    implementationArgs: any[];
    implementationName: string;
    implementationOptions: DeployOptions;
    mergedABI: ABI;
    proxyName: string;
    proxyContract: ExtendedArtifact;
    proxyArgsTemplate: any[];
    oldDeployment: Deployment | null;
    updateMethod: string | undefined;
    updateArgs: any[];
    upgradeIndex: number | undefined;
  }> {
    const oldDeployment = await getDeploymentOrNUll(name);
    let contractName = options.contract;
    let implementationName = name + '_Implementation';
    let updateMethod: string | undefined;
    let updateArgs: any[] | undefined;
    let upgradeIndex;
    let proxyContract: ExtendedArtifact = eip173Proxy;
    let checkABIConflict = true;
    let viaAdminContract:
      | string
      | {name: string; artifact?: string | ArtifactData}
      | undefined;
    let proxyArgsTemplate = ['{implementation}', '{admin}', '{data}'];
    if (typeof options.proxy === 'object') {
      if (options.proxy.proxyArgs) {
        proxyArgsTemplate = options.proxy.proxyArgs;
      }
      upgradeIndex = options.proxy.upgradeIndex;
      if (options.proxy.implementationName) {
        implementationName = options.proxy.implementationName;
        if (implementationName === name) {
          throw new Error(
            `"implementationName" cannot be equal to the deployment's name (${name}) as this is used for the proxy itself.`
          );
        }
        if (!contractName) {
          contractName = implementationName;
        }
      }
      if ('methodName' in options.proxy) {
        updateMethod = options.proxy.methodName;
        if ('execute' in options.proxy) {
          throw new Error(
            `cannot have both "methodName" and "execute" options for proxy`
          );
        }
      } else if ('execute' in options.proxy && options.proxy.execute) {
        if ('methodName' in options.proxy.execute) {
          updateMethod = options.proxy.execute.methodName;
          updateArgs = options.proxy.execute.args;
          if (
            'init' in options.proxy.execute ||
            'onUpgrade' in options.proxy.execute
          ) {
            throw new Error(
              `cannot have both "methodName" and ("onUpgrade" or "init") options for proxy.execute`
            );
          }
        } else if (
          ('init' in options.proxy.execute && options.proxy.execute.init) ||
          ('onUpgrade' in options.proxy.execute &&
            options.proxy.execute.onUpgrade)
        ) {
          if (oldDeployment) {
            updateMethod = options.proxy.execute.onUpgrade?.methodName;
            updateArgs = options.proxy.execute.onUpgrade?.args;
          } else {
            updateMethod = options.proxy.execute.init.methodName;
            updateArgs = options.proxy.execute.init.args;
          }
        }
      }

      if (options.proxy.proxyContract) {
        if (typeof options.proxy.proxyContract === 'string') {
          try {
            proxyContract = await partialExtension.getExtendedArtifact(
              options.proxy.proxyContract
            );
          } catch (e) {}
          if (!proxyContract || proxyContract === eip173Proxy) {
            if (options.proxy.proxyContract === 'EIP173ProxyWithReceive') {
              proxyContract = eip173ProxyWithReceive;
            } else if (options.proxy.proxyContract === 'EIP173Proxy') {
              proxyContract = eip173Proxy;
            } else if (
              options.proxy.proxyContract === 'OpenZeppelinTransparentProxy'
            ) {
              checkABIConflict = false;
              proxyContract = OpenZeppelinTransparentProxy;
              viaAdminContract = 'DefaultProxyAdmin';
            } else if (
              options.proxy.proxyContract === 'OptimizedTransparentProxy'
            ) {
              checkABIConflict = false;
              proxyContract = OptimizedTransparentUpgradeableProxy;
              viaAdminContract = 'DefaultProxyAdmin';
              // } else if (options.proxy.proxyContract === 'UUPS') {
              //   checkABIConflict = true;
              //   proxyContract = UUPSProxy;
            } else {
              throw new Error(
                `no contract found for ${options.proxy.proxyContract}`
              );
            }
          }
        }
      }
      if (options.proxy.viaAdminContract) {
        viaAdminContract = options.proxy.viaAdminContract;
      }
    } else if (typeof options.proxy === 'string') {
      updateMethod = options.proxy;
    }

    const proxyName = name + '_Proxy';
    const {address: owner} = await getProxyOwner(options);
    const implementationArgs = options.args ? [...options.args] : [];

    // --- Implementation Deployment ---
    const implementationOptions = {
      contract: contractName || name,
      from: options.from,
      autoMine: options.autoMine,
      estimateGasExtra: options.estimateGasExtra,
      estimatedGasLimit: options.estimatedGasLimit,
      gasPrice: options.gasPrice,
      maxFeePerGas: options.maxFeePerGas,
      maxPriorityFeePerGas: options.maxPriorityFeePerGas,
      log: options.log,
      deterministicDeployment: options.deterministicDeployment,
      libraries: options.libraries,
      linkedData: options.linkedData,
      args: implementationArgs,
      skipIfAlreadyDeployed: options.skipIfAlreadyDeployed,
      waitConfirmations: options.waitConfirmations,
    };

    const {artifact} = await getArtifactFromOptions(
      name,
      implementationOptions
    );

    const proxyContractConstructor = proxyContract.abi.find(
      (v) => v.type === 'constructor'
    );
    // ensure no clash
    const mergedABI = mergeABIs([proxyContract.abi, artifact.abi], {
      check: checkABIConflict, // TODO options for custom proxy ?
      skipSupportsInterface: true, // TODO options for custom proxy ?
    }).filter((v) => v.type !== 'constructor');
    mergedABI.push(proxyContractConstructor); // use proxy constructor abi

    const constructor = artifact.abi.find(
      (fragment: {type: string; inputs: any[]}) =>
        fragment.type === 'constructor'
    );

    if (
      (!constructor && implementationArgs.length > 0) ||
      (constructor && constructor.inputs.length !== implementationArgs.length)
    ) {
      throw new Error(
        `The number of arguments passed to not match the number of argument in the implementation constructor.
Please specify the correct number of arguments as part of the deploy options: "args"`
      );
    }

    if (updateMethod) {
      const updateMethodFound: {
        type: string;
        inputs: any[];
        name: string;
      } = artifact.abi.find(
        (fragment: {type: string; inputs: any[]; name: string}) =>
          fragment.type === 'function' && fragment.name === updateMethod
      );
      if (!updateMethodFound) {
        throw new Error(`contract need to implement function ${updateMethod}`);
      }

      if (!updateArgs) {
        if (implementationArgs.length === updateMethodFound.inputs.length) {
          updateArgs = implementationArgs;
        } else {
          throw new Error(
            `
If only the methodName (and no args) is specified for proxy deployment, the arguments used for the implementation contract will be reused for the update method.
This allow your contract to both be deployed directly and deployed via proxy.

Currently your contract implementation's constructor do not have the same number of arguments as the update method.
You can either changes the contract or use the "execute" options and specify different arguments for the update method.
Note that in this case, the contract deployment will not behave the same if deployed without proxy.
    `
          );
        }
      }
    }

    // this avoid typescript error, but should not be necessary at runtime
    if (!updateArgs) {
      updateArgs = implementationArgs;
    }

    let proxyAdminName: string | undefined;
    const proxyAdmin = owner;
    let currentProxyAdminOwner: string | undefined;
    let proxyAdminDeployed: Deployment | undefined;
    let proxyAdminContract: ExtendedArtifact | undefined;
    if (viaAdminContract) {
      let proxyAdminArtifactNameOrContract: string | ArtifactData | undefined;
      if (typeof viaAdminContract === 'string') {
        proxyAdminName = viaAdminContract;
        proxyAdminArtifactNameOrContract = viaAdminContract;
      } else {
        proxyAdminName = viaAdminContract.name;
        if (!viaAdminContract.artifact) {
          proxyAdminDeployed = await partialExtension.get(proxyAdminName);
        }
        proxyAdminArtifactNameOrContract = viaAdminContract.artifact;
      }

      if (typeof proxyAdminArtifactNameOrContract === 'string') {
        try {
          proxyAdminContract = await partialExtension.getExtendedArtifact(
            proxyAdminArtifactNameOrContract
          );
        } catch (e) {}

        if (!proxyAdminContract) {
          if (viaAdminContract === 'DefaultProxyAdmin') {
            proxyAdminContract = DefaultProxyAdmin;
          } else {
            throw new Error(
              `no contract found for ${proxyAdminArtifactNameOrContract}`
            );
          }
        }
      } else {
        proxyAdminContract = proxyAdminArtifactNameOrContract;
      }
    }

    return {
      proxyName,
      proxyContract,
      proxyArgsTemplate,
      mergedABI,
      viaAdminContract,
      proxyAdminDeployed,
      proxyAdminName,
      proxyAdminContract,
      owner,
      proxyAdmin,
      currentProxyAdminOwner,
      artifact,
      implementationArgs,
      implementationName,
      implementationOptions,
      oldDeployment,
      updateMethod,
      updateArgs,
      upgradeIndex,
    };
  }

  async function _deployViaProxy(
    name: string,
    options: DeployOptions
  ): Promise<DeployResult> {
    /* eslint-disable prefer-const */
    let {
      oldDeployment,
      updateMethod,
      updateArgs,
      upgradeIndex,
      viaAdminContract,
      proxyAdminDeployed,
      proxyAdminName,
      proxyAdminContract,
      owner,
      proxyAdmin,
      currentProxyAdminOwner,
      implementationName,
      implementationOptions,
      proxyName,
      proxyContract,
      proxyArgsTemplate,
      mergedABI,
    } = await _getProxyInfo(name, options);
    /* eslint-enable prefer-const */

    const deployResult = _checkUpgradeIndex(oldDeployment, upgradeIndex);
    if (deployResult) {
      return deployResult;
    }

    if (viaAdminContract) {
      if (!proxyAdminName) {
        throw new Error(
          `no proxy admin name even though viaAdminContract is not undefined`
        );
      }
      if (!proxyAdminDeployed) {
        proxyAdminDeployed = await _deployOne(proxyAdminName, {
          from: options.from,
          autoMine: options.autoMine,
          estimateGasExtra: options.estimateGasExtra,
          estimatedGasLimit: options.estimatedGasLimit,
          gasPrice: options.gasPrice,
          maxFeePerGas: options.maxFeePerGas,
          maxPriorityFeePerGas: options.maxPriorityFeePerGas,
          log: options.log,
          contract: proxyAdminContract,
          deterministicDeployment: options.deterministicDeployment,
          skipIfAlreadyDeployed: true,
          args: [owner],
          waitConfirmations: options.waitConfirmations,
        });
      }

      proxyAdmin = proxyAdminDeployed.address;
      currentProxyAdminOwner = (await read(proxyAdminName, 'owner')) as string;

      if (currentProxyAdminOwner.toLowerCase() !== owner.toLowerCase()) {
        throw new Error(
          `To change owner/admin, you need to call transferOwnership on ${proxyAdminName}`
        );
      }
      if (currentProxyAdminOwner === AddressZero) {
        throw new Error(
          `The Proxy Admin (${proxyAdminName}) belongs to no-one. The Proxy cannot be upgraded anymore`
        );
      }
    }

    const implementation = await _deployOne(
      implementationName,
      implementationOptions
    );

    if (!oldDeployment || implementation.newlyDeployed) {
      // console.log(`implementation deployed at ${implementation.address} for ${implementation.receipt.gasUsed}`);
      const implementationContract = new Contract(
        implementation.address,
        implementation.abi
      );

      let data = '0x';
      if (updateMethod) {
        if (!implementationContract[updateMethod]) {
          throw new Error(
            `contract need to implement function ${updateMethod}`
          );
        }
        const txData = await implementationContract.populateTransaction[
          updateMethod
        ](...updateArgs);
        data = txData.data || '0x';
      }

      let proxy = await getDeploymentOrNUll(proxyName);
      if (!proxy) {
        const proxyOptions = {...options}; // ensure no change
        delete proxyOptions.proxy;
        delete proxyOptions.libraries;
        proxyOptions.contract = proxyContract;

        const proxyArgs = [];
        for (let i = 0; i < proxyArgsTemplate.length; i++) {
          const argValue = proxyArgsTemplate[i];
          if (argValue === '{implementation}') {
            proxyArgs.push(implementation.address);
          } else if (argValue === '{admin}') {
            proxyArgs.push(proxyAdmin);
          } else if (argValue === '{data}') {
            proxyArgs.push(data);
          } else {
            proxyArgs.push(argValue);
          }
        }
        proxyOptions.args = proxyArgs; //  [implementation.address, proxyAdmin, data]

        proxy = await _deployOne(proxyName, proxyOptions, true);
        // console.log(`proxy deployed at ${proxy.address} for ${proxy.receipt.gasUsed}`);
      } else {
        const ownerStorage = await provider.getStorageAt(
          proxy.address,
          '0xb53127684a568b3173ae13b9f8a6016e243e63b6e8ee1178d6a717850b5d6103'
        );
        const currentOwner = getAddress(`0x${ownerStorage.substr(-40)}`);

        const oldProxy = proxy.abi.find(
          (frag: {name: string}) => frag.name === 'changeImplementation'
        );
        const changeImplementationMethod = oldProxy
          ? 'changeImplementation'
          : 'upgradeToAndCall';

        if (currentOwner.toLowerCase() !== proxyAdmin.toLowerCase()) {
          throw new Error(
            `To change owner/admin, you need to call the proxy directly, it currently is ${currentOwner}`
          );
        }
        if (currentOwner === AddressZero) {
          throw new Error(
            'The Proxy belongs to no-one. It cannot be upgraded anymore'
          );
        }

        if (proxyAdminName) {
          if (oldProxy) {
            throw new Error(`Old Proxy do not support Proxy Admin contracts`);
          }
          if (!currentProxyAdminOwner) {
            throw new Error(`no currentProxyAdminOwner found in ProxyAdmin`);
          }

          let executeReceipt;
          if (updateMethod) {
            executeReceipt = await execute(
              proxyAdminName,
              {...options, from: currentProxyAdminOwner},
              'upgradeAndCall',
              proxy.address,
              implementation.address,
              data
            );
          } else {
            executeReceipt = await execute(
              proxyAdminName,
              {...options, from: currentProxyAdminOwner},
              'upgrade',
              proxy.address,
              implementation.address
            );
          }
          if (!executeReceipt) {
            throw new Error(`could not execute ${changeImplementationMethod}`);
          }
        } else {
          let executeReceipt;
          if (
            changeImplementationMethod === 'upgradeToAndCall' &&
            !updateMethod
          ) {
            executeReceipt = await execute(
              name,
              {...options, from: currentOwner},
              'upgradeTo',
              implementation.address
            );
          } else {
            executeReceipt = await execute(
              name,
              {...options, from: currentOwner},
              changeImplementationMethod,
              implementation.address,
              data
            );
          }

          if (!executeReceipt) {
            throw new Error(`could not execute ${changeImplementationMethod}`);
          }
        }
      }
      const proxiedDeployment: DeploymentSubmission = {
        ...proxyContract,
        receipt: proxy.receipt,
        address: proxy.address,
        linkedData: options.linkedData,
        abi: mergedABI,
        implementation: implementation.address,
        args: proxy.args,
        execute: updateMethod
          ? {
              methodName: updateMethod,
              args: updateArgs,
            }
          : undefined,
      };
      if (oldDeployment) {
        // TODO reenable history with options
        if (oldDeployment.history) {
          proxiedDeployment.history = proxiedDeployment.history
            ? proxiedDeployment.history.concat([oldDeployment])
            : [oldDeployment];
        }
      }
      await saveDeployment(name, proxiedDeployment);

      const deployment = await partialExtension.get(name);
      return {
        ...deployment,
        newlyDeployed: true,
      };
    } else {
      if (oldDeployment.implementation !== implementation.address) {
        const proxiedDeployment: DeploymentSubmission = {
          ...oldDeployment,
          implementation: implementation.address,
          linkedData: options.linkedData,
          abi: mergedABI,
          execute: updateMethod
            ? {
                methodName: updateMethod,
                args: updateArgs,
              }
            : undefined,
        };

        // TODO reenable history with options
        if (oldDeployment.history) {
          proxiedDeployment.history = proxiedDeployment.history
            ? proxiedDeployment.history.concat([oldDeployment])
            : [oldDeployment];
        }
        await saveDeployment(name, proxiedDeployment);
      }

      const deployment = await partialExtension.get(name);
      return {
        ...deployment,
        newlyDeployed: false,
      };
    }
  }

  async function getProxyOwner(options: DeployOptions) {
    let address = options.from; // admim default to msg.sender
    if (typeof options.proxy === 'object') {
      address = options.proxy.owner || address;
    }
    return getFrom(address);
  }

  async function getDiamondOwner(options: DiamondOptions) {
    let address = options.from; // admim default to msg.sender
    address = options.owner || address;
    return getFrom(address);
  }

  async function getOptionalFrom(from?: string): Promise<{
    address?: Address;
    ethersSigner?: Signer;
    hardwareWallet?: string;
  }> {
    if (!from) {
      return {
        address: from,
        ethersSigner: undefined,
        hardwareWallet: undefined,
      };
    }
    return getFrom(from);
  }

  let ledgerSigner: any; // TODO type

  async function getFrom(from: string): Promise<{
    address: Address;
    ethersSigner: Signer | zk.Signer;
    hardwareWallet?: string;
    unknown: boolean;
<<<<<<< HEAD
  }> {
    let ethersSigner: Signer | undefined;
=======
  } {
    let ethersSigner: Signer | zk.Signer | undefined;
    let wallet: Wallet | zk.Wallet | undefined;
>>>>>>> 819df0fa
    let hardwareWallet: string | undefined = undefined;
    let unknown = false;

    if (from.length >= 64) {
      if (from.length === 64) {
        from = '0x' + from;
      }
      if (network.zksync) {
        wallet = new zk.Wallet(from, provider as zk.Provider);
        ethersSigner = wallet as unknown as zk.Signer;
      } else {
        wallet = new Wallet(from, provider);
        ethersSigner = wallet;
      }
      from = wallet.address;
    } else {
      if (availableAccounts[from.toLowerCase()]) {
        ethersSigner = provider.getSigner(from);
      } else {
        // TODO register protocol based account as availableAccounts ? if so do not else here
        const registeredProtocol =
          deploymentManager.addressesToProtocol[from.toLowerCase()];
        if (registeredProtocol) {
          if (registeredProtocol === 'ledger') {
            if (!LedgerSigner) {
              // eslint-disable-next-line @typescript-eslint/no-unused-vars
              let error: any | undefined;
              try {
                // eslint-disable-next-line @typescript-eslint/no-var-requires
                const hardwareWalletModule = require('@ethersproject/hardware-wallets');
                LedgerSigner = hardwareWalletModule.LedgerSigner;
              } catch (e) {
                error = e;
                try {
                  // eslint-disable-next-line @typescript-eslint/no-var-requires
                  const hardwareWalletModule = require('@anders-t/ethers-ledger');
                  LedgerSigner = hardwareWalletModule.LedgerSigner;
                  error = undefined;
                } catch (e) {}
              }

              if (error) {
                console.error(
                  `failed to loader hardhware wallet module for ledger, you can either use "@ethersproject/hardware-wallets" which as time of writing does not work or use "@anders-t/ethers-ledger."`
                );
                throw error;
              }
            }

            // make sure to close an existing connection before every transaction since it's currently not being handled
            // properly by ethers
            if (ledgerSigner) {
              const __eth = await ledgerSigner._eth;
              await __eth.transport.device.close();

              ledgerSigner = undefined;
            }

            ethersSigner = new LedgerSigner(provider);
            hardwareWallet = 'ledger';

            ledgerSigner = ethersSigner;
          } else if (registeredProtocol.startsWith('privatekey')) {
            ethersSigner = new Wallet(registeredProtocol.substr(13), provider);
          } else if (registeredProtocol.startsWith('gnosis')) {
            ethersSigner = new Wallet(registeredProtocol.substr(13), provider);
          }
        }
      }
    }

    if (!ethersSigner) {
      unknown = true;
      ethersSigner = provider.getSigner(from);
    }

    return {address: from, ethersSigner, hardwareWallet, unknown};
  }

  // async function findEvents(contract: Contract, event: string, blockHash: string): Promise<any[]> {
  //   // TODO type the return type
  //   const filter = contract.filters[event]();
  //   const events = await contract.queryFilter(filter, blockHash);
  //   return events;
  // }

  function sigsFromABI(abi: any[]): string[] {
    return abi
      .filter((fragment: any) => fragment.type === 'function')
      .map((fragment: any) =>
        Interface.getSighash(FunctionFragment.from(fragment))
      );
  }

  async function _deployViaDiamondProxy(
    name: string,
    options: DiamondOptions
  ): Promise<DeployResult> {
    let proxy: Deployment | undefined;
    const proxyName = name + '_DiamondProxy';
    const oldDeployment = await getDeploymentOrNUll(name);
    if (oldDeployment) {
      proxy = await getDeployment(proxyName);
    }
    if (proxy && proxy.deployedBytecode === oldDiamonBase.deployedBytecode) {
      return _old_deployViaDiamondProxy(name, options);
    }

    const deployResult = _checkUpgradeIndex(
      oldDeployment,
      options.upgradeIndex
    );
    if (deployResult) {
      return deployResult;
    }

    let diamondArtifact: ExtendedArtifact = diamondBase;
    if (options.diamondContract) {
      if (typeof options.diamondContract === 'string') {
        diamondArtifact = await partialExtension.getExtendedArtifact(
          options.diamondContract
        );
      } else {
        diamondArtifact = options.diamondContract;
      }
    }

    const {address: owner} = await getDiamondOwner(options);
    const newSelectors: string[] = [];
    const facetSnapshot: Facet[] = [];
    let oldFacets: Facet[] = [];
    if (proxy) {
      const diamondProxy = new Contract(proxy.address, proxy.abi, provider);
      oldFacets = await diamondProxy.facets();
    }
    // console.log({ oldFacets: JSON.stringify(oldFacets, null, "  ") });

    const facetsSet = [...options.facets];
    if (options.defaultCutFacet === undefined || options.defaultCutFacet) {
      facetsSet.push({
        name: '_DefaultDiamondCutFacet',
        contract: diamondCutFacet,
        args: [],
        deterministic: true,
      });
    }
    if (
      options.defaultOwnershipFacet === undefined ||
      options.defaultOwnershipFacet
    ) {
      facetsSet.push({
        name: '_DefaultDiamondOwnershipFacet',
        contract: ownershipFacet,
        args: [],
        deterministic: true,
      });
    }
    facetsSet.push({
      name: '_DefaultDiamondLoupeFacet',
      contract: diamondLoupeFacet,
      args: [],
      deterministic: true,
    });

    let changesDetected = !oldDeployment;
    let abi: any[] = diamondArtifact.abi.concat([]);
    const facetCuts: FacetCut[] = [];
    let facetFound: string | undefined;
    for (const facet of facetsSet) {
      let deterministicFacet: string | boolean = true;
      let facetName;
      let artifact;
      let linkedData = options.linkedData;
      let libraries = options.libraries;
      let facetArgs = options.facetsArgs;
      if (typeof facet !== 'string') {
        if (facet.deterministic !== undefined) {
          deterministicFacet = facet.deterministic;
        }
      }
      let argsSpecific = false;
      if (typeof facet === 'string') {
        artifact = await partialExtension.getExtendedArtifact(facet);
        facetName = facet;
      } else {
        if (facet.linkedData) {
          linkedData = facet.linkedData;
        }
        if (facet.libraries) {
          libraries = facet.libraries;
        }
        if (facet.args !== undefined) {
          // TODO fix in master
          facetArgs = facet.args;
          argsSpecific = true;
        }
        if (facet.contract) {
          if (typeof facet.contract === 'string') {
            artifact = await partialExtension.getExtendedArtifact(
              facet.contract
            );
          } else {
            artifact = facet.contract;
          }
        } else {
          if (!facet.name) {
            throw new Error(
              `no name , not contract is specified for facet, cannot proceed`
            );
          }
          artifact = await partialExtension.getExtendedArtifact(facet.name);
        }

        facetName = facet.name;
        if (!facetName) {
          if (typeof facet.contract === 'string') {
            facetName = name + '_facet_' + facet.contract;
          } else {
            throw new Error(`facet has no name, please specify one`);
          }
        }
      }
      const constructor = artifact.abi.find(
        (fragment: {type: string; inputs: any[]}) =>
          fragment.type === 'constructor'
      );
      if (!argsSpecific && (!constructor || constructor.inputs.length === 0)) {
        // reset args for case where facet do not expect any and there was no specific args set on it
        facetArgs = [];
      }
      abi = mergeABIs([abi, artifact.abi], {
        check: true,
        skipSupportsInterface: false,
      });
      const implementation = await _deployOne(facetName, {
        contract: artifact,
        from: options.from,
        autoMine: options.autoMine,
        estimateGasExtra: options.estimateGasExtra,
        estimatedGasLimit: options.estimatedGasLimit,
        gasPrice: options.gasPrice,
        maxFeePerGas: options.maxFeePerGas,
        maxPriorityFeePerGas: options.maxPriorityFeePerGas,
        log: options.log,
        libraries,
        linkedData,
        args: facetArgs,
        deterministicDeployment: deterministicFacet,
      });
      let facetAddress: string;
      if (implementation.newlyDeployed) {
        // console.log(`facet ${facet} deployed at ${implementation.address}`);
        facetAddress = implementation.address;
        const newFacet = {
          facetAddress,
          functionSelectors: sigsFromABI(implementation.abi),
        };
        facetSnapshot.push(newFacet);
        newSelectors.push(...newFacet.functionSelectors);
      } else {
        const oldImpl = await getDeployment(facetName);
        facetAddress = oldImpl.address;
        const newFacet = {
          facetAddress,
          functionSelectors: sigsFromABI(oldImpl.abi),
        };
        facetSnapshot.push(newFacet);
        newSelectors.push(...newFacet.functionSelectors);
      }

      if (options.execute && !options.execute.contract) {
        const methods = artifact.abi.filter(
          (v) => v.name === options.execute?.methodName
        );
        if (methods.length > 0) {
          if (methods.length > 1) {
            throw new Error(
              `multiple method named "${options.execute.methodName}" found in facet`
            );
          } else {
            if (facetFound) {
              throw new Error(
                `multiple facet with method named "${options.execute.methodName}"`
              );
            } else {
              facetFound = facetAddress;
            }
          }
        }
      }
    }

    const oldSelectors: string[] = [];
    const oldSelectorsFacetAddress: {[selector: string]: string} = {};
    for (const oldFacet of oldFacets) {
      for (const selector of oldFacet.functionSelectors) {
        oldSelectors.push(selector);
        oldSelectorsFacetAddress[selector] = oldFacet.facetAddress;
      }
    }

    for (const newFacet of facetSnapshot) {
      const selectorsToAdd: string[] = [];
      const selectorsToReplace: string[] = [];

      for (const selector of newFacet.functionSelectors) {
        // TODO fix in master >0 to transform into >= 0
        if (oldSelectors.indexOf(selector) >= 0) {
          if (
            oldSelectorsFacetAddress[selector].toLowerCase() !==
            newFacet.facetAddress.toLowerCase()
          ) {
            selectorsToReplace.push(selector);
          }
        } else {
          selectorsToAdd.push(selector);
        }
      }

      if (selectorsToReplace.length > 0) {
        changesDetected = true;
        facetCuts.push({
          facetAddress: newFacet.facetAddress,
          functionSelectors: selectorsToReplace,
          action: FacetCutAction.Replace,
        });
      }

      if (selectorsToAdd.length > 0) {
        changesDetected = true;
        facetCuts.push({
          facetAddress: newFacet.facetAddress,
          functionSelectors: selectorsToAdd,
          action: FacetCutAction.Add,
        });
      }
    }

    const selectorsToDelete: string[] = [];
    for (const selector of oldSelectors) {
      if (newSelectors.indexOf(selector) === -1) {
        selectorsToDelete.push(selector);
      }
    }

    if (selectorsToDelete.length > 0) {
      changesDetected = true;
      facetCuts.unshift({
        facetAddress: '0x0000000000000000000000000000000000000000',
        functionSelectors: selectorsToDelete,
        action: FacetCutAction.Remove,
      });
    }

    let executeData = '0x';
    let executeAddress = '0x0000000000000000000000000000000000000000';
    if (options.execute) {
      let addressSpecified: string | undefined;
      let executionContract = new Contract(
        '0x0000000000000000000000000000000000000001',
        abi
      );
      if (options.execute.contract) {
        if (typeof options.execute.contract === 'string') {
          const executionDeployment = await _deployOne(
            options.execute.contract,
            {
              from: options.from,
              autoMine: options.autoMine,
              estimateGasExtra: options.estimateGasExtra,
              estimatedGasLimit: options.estimatedGasLimit,
              gasPrice: options.gasPrice,
              maxFeePerGas: options.maxFeePerGas,
              maxPriorityFeePerGas: options.maxPriorityFeePerGas,
              log: options.log,
              deterministicDeployment: true,
            }
          );
          executionContract = new Contract(
            executionDeployment.address,
            executionDeployment.abi
          );
          addressSpecified = executionContract.address;
        } else {
          const executionDeployment = await _deployOne(
            options.execute.contract.name,
            {
              from: options.from,
              contract: options.execute.contract.artifact,
              args: options.execute.contract.args,
              autoMine: options.autoMine,
              estimateGasExtra: options.estimateGasExtra,
              estimatedGasLimit: options.estimatedGasLimit,
              gasPrice: options.gasPrice,
              maxFeePerGas: options.maxFeePerGas,
              maxPriorityFeePerGas: options.maxPriorityFeePerGas,
              log: options.log,
              deterministicDeployment: true,
            }
          );
          executionContract = new Contract(
            executionDeployment.address,
            executionDeployment.abi
          );
        }
      }
      const txData = await executionContract.populateTransaction[
        options.execute.methodName
      ](...options.execute.args);
      executeData = txData.data || '0x';
      executeAddress =
        addressSpecified ||
        facetFound ||
        '0x0000000000000000000000000000000000000000';
    }

    if (changesDetected) {
      if (!proxy) {
        // TODO initializations only in case of new diamond
        // upgrade skip these

        // const initializations = [];

        // const interfaceList = ['0x']; // TODO
        // if (options.defaultCutFacet) {
        //   interfaceList.push('0x'); // TODO
        // }
        // if (options.defaultOwnershipFacet) {
        //   interfaceList.push('0x'); // TODO
        // }
        // const diamondERC165InitDeployment = await _deployOne(
        //   '_DiamondERC165Init',
        //   {
        //     from: options.from,
        //     deterministicDeployment: true,
        //     contract: diamondERC165Init,
        //     autoMine: options.autoMine,
        //     estimateGasExtra: options.estimateGasExtra,
        //     estimatedGasLimit: options.estimatedGasLimit,
        //     gasPrice: options.gasPrice,
        //     maxFeePerGas: options.maxFeePerGas,
        //     maxPriorityFeePerGas: options.maxPriorityFeePerGas,
        //     log: options.log,
        //   }
        // );
        // const diamondERC165InitContract = new Contract(
        //   diamondERC165InitDeployment.address,
        //   diamondERC165InitDeployment.abi
        // );
        // const interfaceInitTx =
        //   await diamondERC165InitContract.populateTransaction.setERC165(
        //     interfaceList,
        //     []
        //   );
        // initializations.push({
        //   initContract: diamondERC165InitDeployment.address,
        //   initData: interfaceInitTx.data,
        // });
        // if (executeData) {
        //   initializations.push({
        //     initContract: executeData,
        //     initData: executeAddress,
        //   });
        // }
        // const diamondConstructorArgs = [owner, facetCuts, initializations];

        const diamondConstructorArgs = options.diamondContractArgs || [
          '{owner}',
          '{facetCuts}',
          '{initializations}',
        ];

        const initializationsArgIndex =
          diamondConstructorArgs.indexOf('{initializations}');
        const erc165InitArgIndex = diamondConstructorArgs.indexOf('{erc165}');
        const initArgIndex = diamondConstructorArgs.indexOf('{init}');
        const initAddressArgIndex =
          diamondConstructorArgs.indexOf('{initAddress}');
        const initDataArgIndex = diamondConstructorArgs.indexOf('{initData}');
        const ownerArgIndex = diamondConstructorArgs.indexOf('{owner}');
        const facetCutsArgIndex = diamondConstructorArgs.indexOf('{facetCuts}');
        if (
          initializationsArgIndex >= 0 &&
          (initArgIndex >= 0 ||
            erc165InitArgIndex >= 0 ||
            initDataArgIndex >= 0)
        ) {
          throw new Error(
            `{initializations} found but also one or more of {init} {erc165} {initData}`
          );
        }

        // TODO option to add more to the list
        // else mechanism to set it up differently ? LoupeFacet without supportsInterface
        const interfaceList = ['0x48e2b093'];
        if (options.defaultCutFacet) {
          interfaceList.push('0x1f931c1c');
        }
        if (options.defaultOwnershipFacet) {
          interfaceList.push('0x7f5828d0');
        }

        if (initializationsArgIndex >= 0 || erc165InitArgIndex >= 0) {
          const diamondERC165InitDeployment = await _deployOne(
            '_DefaultDiamondERC165Init',
            {
              from: options.from,
              deterministicDeployment: true,
              contract: diamondERC165Init,
              autoMine: options.autoMine,
              estimateGasExtra: options.estimateGasExtra,
              estimatedGasLimit: options.estimatedGasLimit,
              gasPrice: options.gasPrice,
              maxFeePerGas: options.maxFeePerGas,
              maxPriorityFeePerGas: options.maxPriorityFeePerGas,
              log: options.log,
            }
          );
          const diamondERC165InitContract = new Contract(
            diamondERC165InitDeployment.address,
            diamondERC165InitDeployment.abi
          );
          const interfaceInitTx =
            await diamondERC165InitContract.populateTransaction.setERC165(
              interfaceList,
              []
            );
          if (initializationsArgIndex >= 0) {
            const initializations = [];
            initializations.push({
              initContract: interfaceInitTx.to,
              initData: interfaceInitTx.data,
            });
            diamondConstructorArgs[initializationsArgIndex] = initializations;
          } else {
            diamondConstructorArgs[erc165InitArgIndex] = {
              initContract: interfaceInitTx.to,
              initData: interfaceInitTx.data,
            };
          }
        }

        if (ownerArgIndex >= 0) {
          diamondConstructorArgs[ownerArgIndex] = owner;
        } else {
          // TODO ?
        }

        if (facetCutsArgIndex >= 0) {
          diamondConstructorArgs[facetCutsArgIndex] = facetCuts;
        } else {
          throw new Error(`diamond constructor needs a {facetCuts} argument`);
        }

        if (executeData) {
          if (initializationsArgIndex >= 0) {
            if (executeData !== '0x') {
              diamondConstructorArgs[initializationsArgIndex].push({
                initContract: executeAddress,
                initData: executeData,
              });
            }
          } else {
            if (initArgIndex >= 0) {
              diamondConstructorArgs[initArgIndex] = {
                initContract: executeAddress,
                initData: executeData,
              };
            } else if (initDataArgIndex >= 0) {
              diamondConstructorArgs[initDataArgIndex] = executeData;
              if (initAddressArgIndex >= 0) {
                diamondConstructorArgs[initAddressArgIndex] = executeAddress;
              }
            } else {
              throw new Error(
                `no {init} or {initData} found in list of args even though execute is set in option`
              );
            }
          }
        }

        let deterministicDiamondAlreadyDeployed = false;
        let expectedAddress: string | undefined = undefined;
        let salt =
          '0x0000000000000000000000000000000000000000000000000000000000000000';
        if (typeof options.deterministicSalt !== 'undefined') {
          if (typeof options.deterministicSalt === 'string') {
            if (options.deterministicSalt === salt) {
              throw new Error(
                `deterministicSalt cannot be 0x000..., it needs to be a non-zero bytes32 salt. This is to ensure you are explicitly specyfying different addresses for multiple diamonds`
              );
            } else {
              if (options.deterministicSalt.length !== 66) {
                throw new Error(
                  `deterministicSalt needs to be a string of 66 hexadecimal characters (including the 0x prefix)`
                );
              }
              salt = options.deterministicSalt;

              const factory = new ContractFactory(
                diamondArtifact.abi,
                diamondArtifact.bytecode
              );
              const unsignedTx = factory.getDeployTransaction(
                ...diamondConstructorArgs
              );
              if (typeof unsignedTx.data !== 'string') {
                throw new Error('unsigned tx data as bytes not supported');
              }

              const create2DeployerAddress =
                await deploymentManager.getDeterministicDeploymentFactoryAddress();
              expectedAddress = getCreate2Address(
                create2DeployerAddress,
                salt,
                unsignedTx.data || '0x'
              );
              const code = await provider.getCode(expectedAddress);
              if (code !== '0x') {
                deterministicDiamondAlreadyDeployed = true;
              }
            }
          } else {
            throw new Error(
              `deterministicSalt need to be a string, an non-zero bytes32 salt`
            );
          }
        }

        if (expectedAddress && deterministicDiamondAlreadyDeployed) {
          proxy = {
            ...diamondArtifact,
            address: expectedAddress,
            args: diamondConstructorArgs,
          };
          await saveDeployment(proxyName, proxy);
          await saveDeployment(name, {
            ...proxy,
            linkedData: options.linkedData,
            facets: facetSnapshot,
            abi,
          });
          await _deployViaDiamondProxy(name, options); // this would not recurse again as the name and proxyName are now saved
        } else {
          proxy = await _deployOne(proxyName, {
            contract: diamondArtifact,
            from: options.from,
            args: diamondConstructorArgs,
            autoMine: options.autoMine,
            deterministicDeployment: options.deterministicSalt,
            estimateGasExtra: options.estimateGasExtra,
            estimatedGasLimit: options.estimatedGasLimit,
            gasLimit: options.gasLimit,
            gasPrice: options.gasPrice,
            log: options.log,
            nonce: options.nonce,
            maxFeePerGas: options.maxFeePerGas,
            maxPriorityFeePerGas: options.maxPriorityFeePerGas,
            value: options.value,
          });

          await saveDeployment(proxyName, {...proxy, abi});
          await saveDeployment(name, {
            ...proxy,
            linkedData: options.linkedData,
            facets: facetSnapshot,
            abi,
            execute: options.execute,
          });
        }
      } else {
        if (!oldDeployment) {
          throw new Error(`Cannot find Deployment for ${name}`);
        }
        const currentOwner = await read(proxyName, 'owner');
        if (currentOwner.toLowerCase() !== owner.toLowerCase()) {
          throw new Error(
            'To change owner, you need to call `transferOwnership`'
          );
        }
        if (currentOwner === AddressZero) {
          throw new Error(
            'The Diamond belongs to no-one. It cannot be upgraded anymore'
          );
        }

        const executeReceipt = await execute(
          name,
          {...options, from: currentOwner},
          'diamondCut',
          facetCuts,
          executeData === '0x'
            ? '0x0000000000000000000000000000000000000000'
            : executeAddress || proxy.address, // TODO  || proxy.address should not be required, the facet should have been found
          executeData
        );
        if (!executeReceipt) {
          throw new Error('failed to execute');
        }

        const diamondDeployment: DeploymentSubmission = {
          ...oldDeployment,
          linkedData: options.linkedData,
          address: proxy.address,
          abi,
          facets: facetSnapshot,
          execute: options.execute, // TODO add receipt + tx hash
        };

        // TODO reenable history with options
        if (oldDeployment.history) {
          diamondDeployment.history = diamondDeployment.history
            ? diamondDeployment.history.concat([oldDeployment])
            : [oldDeployment];
        }

        await saveDeployment(name, diamondDeployment);
      }

      const deployment = await partialExtension.get(name);
      return {
        ...deployment,
        newlyDeployed: true,
      };
    } else {
      // const oldDeployment = await partialExtension.get(name);

      // const proxiedDeployment: DeploymentSubmission = {
      //   ...oldDeployment,
      //   facets: facetSnapshot,
      //   abi,
      //   execute: options.execute,
      // };
      // // TODO ?
      // // proxiedDeployment.history = proxiedDeployment.history
      // //   ? proxiedDeployment.history.concat([oldDeployment])
      // //   : [oldDeployment];
      // await saveDeployment(name, proxiedDeployment);

      const deployment = await partialExtension.get(name);
      return {
        ...deployment,
        newlyDeployed: false,
      };
    }
  }

  async function deploy(
    name: string,
    options: DeployOptions
  ): Promise<DeployResult> {
    options = {...options}; // ensure no change
    await init();
    if (!options.proxy) {
      return _deployOne(name, options);
    }
    return _deployViaProxy(name, options);
  }

  async function diamond(
    name: string,
    options: DiamondOptions
  ): Promise<DeployResult> {
    options = {...options}; // ensure no change
    await init();
    return _deployViaDiamondProxy(name, options);
  }

  async function rawTx(tx: SimpleTx): Promise<Receipt> {
    tx = {...tx};
    await init();
    const {
      address: from,
      ethersSigner,
      hardwareWallet,
      unknown,
    } = await getFrom(tx.from);

    const transactionData = {
      to: tx.to,
      gasLimit: tx.gasLimit,
      gasPrice: tx.gasPrice ? BigNumber.from(tx.gasPrice) : undefined,
      maxFeePerGas: tx.maxFeePerGas
        ? BigNumber.from(tx.maxFeePerGas)
        : undefined,
      maxPriorityFeePerGas: tx.maxPriorityFeePerGas
        ? BigNumber.from(tx.maxPriorityFeePerGas)
        : undefined,
      value: tx.value ? BigNumber.from(tx.value) : undefined,
      nonce: tx.nonce,
      data: tx.data,
    };

    await overrideGasLimit(transactionData, tx, (newOverrides) =>
      ethersSigner.estimateGas(newOverrides)
    );
    await setupGasPrice(transactionData);
    await setupNonce(from, transactionData);

    if (unknown) {
      throw new UnknownSignerError({
        from,
        ...transactionData,
      });
    }

    if (hardwareWallet) {
      log(` please confirm on your ${hardwareWallet}`);
    }
    let pendingTx = (await handleSpecificErrors(
      ethersSigner.sendTransaction(transactionData)
    )) as TransactionResponse;
    pendingTx = await onPendingTx(pendingTx);
    if (tx.autoMine) {
      try {
        await provider.send('evm_mine', []);
      } catch (e) {}
    }
    return pendingTx.wait();
  }

  async function catchUnknownSigner(
    action: Promise<any> | (() => Promise<any>),
    options?: {log?: boolean}
  ): Promise<null | {
    from: string;
    to?: string;
    value?: string;
    data?: string;
  }> {
    const outputLog = !options || options.log === undefined || options.log;
    try {
      if (action instanceof Promise) {
        await action;
      } else {
        await action();
      }
    } catch (e) {
      if (e instanceof UnknownSignerError) {
        const {from, to, data, value, contract} = e.data;
        if (outputLog) {
          console.log(
            `---------------------------------------------------------------------------------------`
          );
          console.error('no signer for ' + from);
          console.log(`Please execute the following:`);
          console.log(
            `---------------------------------------------------------------------------------------`
          );
          if (contract) {
            console.log(
              `
from: ${from}
to: ${to} (${contract.name})${
                value
                  ? '\nvalue: ' +
                    (typeof value === 'string' ? value : value.toString())
                  : ''
              }
method: ${contract.method}
args:
  - ${contract.args.join('\n  - ')}

(raw data: ${data} )
`
            );
          } else {
            console.log(
              `
from: ${from}
to: ${to ? to : '0x0000000000000000000000000000000000000000'}${
                value
                  ? '\nvalue: ' +
                    (typeof value === 'string' ? value : value.toString())
                  : ''
              }
data: ${data}
`
            );
          }
          console.log(
            `---------------------------------------------------------------------------------------`
          );
        }
        if (!value || typeof value === 'string') {
          return {from, to, value, data};
        }
        return {from, to, value: value?.toString(), data};
      } else {
        throw e;
      }
    }
    return null;
  }

  async function execute(
    name: string,
    options: TxOptions,
    methodName: string,
    ...args: any[]
  ): Promise<Receipt> {
    options = {...options}; // ensure no change
    await init();
    const {
      address: from,
      ethersSigner,
      hardwareWallet,
      unknown,
    } = await getFrom(options.from);

    let tx;
    const deployment = await partialExtension.get(name);
    const abi = deployment.abi;
    const overrides = {
      gasLimit: options.gasLimit,
      gasPrice: options.gasPrice ? BigNumber.from(options.gasPrice) : undefined, // TODO cinfig
      maxFeePerGas: options.maxFeePerGas
        ? BigNumber.from(options.maxFeePerGas)
        : undefined,
      maxPriorityFeePerGas: options.maxPriorityFeePerGas
        ? BigNumber.from(options.maxPriorityFeePerGas)
        : undefined,
      value: options.value ? BigNumber.from(options.value) : undefined,
      nonce: options.nonce,
    };

    const ethersContract = new Contract(deployment.address, abi, ethersSigner);
    if (!ethersContract.functions[methodName]) {
      throw new Error(
        `No method named "${methodName}" on contract deployed as "${name}"`
      );
    }

    const numArguments =
      ethersContract.interface.getFunction(methodName).inputs.length;
    if (args.length !== numArguments) {
      throw new Error(
        `expected ${numArguments} arguments for method "${methodName}", got ${args.length}`
      );
    }

    await overrideGasLimit(overrides, options, (newOverrides) => {
      const ethersArgsWithGasLimit = args
        ? args.concat([newOverrides])
        : [newOverrides];
      return ethersContract.estimateGas[methodName](...ethersArgsWithGasLimit);
    });
    await setupGasPrice(overrides);
    await setupNonce(from, overrides);
    const ethersArgs = args ? args.concat([overrides]) : [overrides];

    if (unknown) {
      const ethersArgs = args ? args.concat([overrides]) : [overrides];
      const {data} = await ethersContract.populateTransaction[methodName](
        ...ethersArgs
      );
      throw new UnknownSignerError({
        from,
        to: deployment.address,
        data,
        value: options.value,
        contract: {
          name,
          method: methodName,
          args,
        },
      });
    }

    if (options.log || hardwareWallet) {
      print(`executing ${name}.${methodName}`);
      if (hardwareWallet) {
        print(` (please confirm on your ${hardwareWallet})`);
      }
    }

    tx = await handleSpecificErrors(
      ethersContract.functions[methodName](...ethersArgs)
    );

    tx = await onPendingTx(tx);

    if (options.log || hardwareWallet) {
      print(` (tx: ${tx.hash}) ...`);
    }

    if (options.autoMine) {
      try {
        await provider.send('evm_mine', []);
      } catch (e) {}
    }
    const receipt = await tx.wait();
    if (options.log || hardwareWallet) {
      print(`: performed with ${receipt.gasUsed} gas\n`);
    }
    return receipt;
  }

  // TODO ?
  // async function rawCall(to: string, data: string) {
  //   // TODO call it eth_call?
  //   await init();
  //   return provider.send("eth_call", [
  //     {
  //       to,
  //       data
  //     },
  //     "latest"
  //   ]); // TODO overrides
  // }

  async function read(
    name: string,
    options: CallOptions | string,
    methodName?: string | any,
    ...args: unknown[]
  ) {
    if (typeof options === 'string') {
      if (typeof methodName !== 'undefined') {
        args.unshift(methodName);
      }
      methodName = options;
      options = {};
    }
    options = {...options}; // ensure no change
    await init();
    if (typeof args === 'undefined') {
      args = [];
    }
<<<<<<< HEAD
    let caller: Web3Provider | Signer = provider;
    const {ethersSigner} = await getOptionalFrom(options.from);
=======
    let caller: Web3Provider | Signer | zk.Web3Provider | zk.Signer = provider;
    const {ethersSigner} = getOptionalFrom(options.from);
>>>>>>> 819df0fa
    if (ethersSigner) {
      caller = ethersSigner;
    }
    const deployment = await partialExtension.get(name);
    if (!deployment) {
      throw new Error(`no contract named "${name}"`);
    }
    const abi = deployment.abi;
    const overrides: PayableOverrides = {
      gasLimit: options.gasLimit,
      gasPrice: options.gasPrice ? BigNumber.from(options.gasPrice) : undefined, // TODO cinfig
      maxFeePerGas: options.maxFeePerGas
        ? BigNumber.from(options.maxFeePerGas)
        : undefined,
      maxPriorityFeePerGas: options.maxPriorityFeePerGas
        ? BigNumber.from(options.maxPriorityFeePerGas)
        : undefined,
      value: options.value ? BigNumber.from(options.value) : undefined,
      nonce: options.nonce,
    };
    cleanupOverrides(overrides);
    const ethersContract = new Contract(
      deployment.address,
      abi,
      caller as Signer
    );
    // populate function
    // if (options.outputTx) {
    //   const method = ethersContract.populateTransaction[methodName];
    //   if (!method) {
    //     throw new Error(
    //       `no method named "${methodName}" on contract "${name}"`
    //     );
    //   }
    //   if (args.length > 0) {
    //     return method(...args, overrides);
    //   } else {
    //     return method(overrides);
    //   }
    // }
    const method = ethersContract.callStatic[methodName];
    if (!method) {
      throw new Error(`no method named "${methodName}" on contract "${name}"`);
    }
    if (args.length > 0) {
      return method(...args, overrides);
    } else {
      return method(overrides);
    }
  }

  const extension: DeploymentsExtension = {
    ...partialExtension,
    fetchIfDifferent,
    deploy,
    diamond: {
      deploy: diamond,
    },
    catchUnknownSigner,
    execute,
    rawTx,
    read,
    deterministic,
  };

  const utils = {
    dealWithPendingTransactions: async (
      pendingTxs: {
        [txHash: string]: {
          name: string;
          deployment?: any;
          rawTx: string;
          decoded: {
            from: string;
            gasPrice?: string;
            maxFeePerGas?: string | BigNumber;
            maxPriorityFeePerGas?: string | BigNumber;
            gasLimit: string;
            to: string;
            value: string;
            nonce: number;
            data: string;
            r: string;
            s: string;
            v: number;
            // creates: tx.creates, // TODO test
            chainId: number;
          };
        };
      },
      pendingTxPath: string,
      globalGasPrice: string | undefined
    ) => {
      await init();
      const txHashes = Object.keys(pendingTxs);
      for (const txHash of txHashes) {
        let tx: Transaction | undefined;
        const txData = pendingTxs[txHash];
        if (txData.rawTx || txData.decoded) {
          if (txData.rawTx) {
            tx = parseTransaction(txData.rawTx);
          } else {
            tx = recode(txData.decoded);
          }
          // alternative add options to deploy task to delete pending tx, combined with --gasprice this would work (except for timing edge case)
        } else {
          console.error(`no access to raw data for tx ${txHash}`);
        }

        const txFromPeers = await network.provider.send(
          'eth_getTransactionByHash',
          [txHash]
        );

        let feeHistory:
          | {
              baseFeePerGas: string[];
              gasUsedRatio?: number[]; // not documented on https://playground.open-rpc.org/?schemaUrl=https://raw.githubusercontent.com/ethereum/eth1.0-apis/assembled-spec/openrpc.json&uiSchema%5BappBar%5D%5Bui:splitView%5D=false&uiSchema%5BappBar%5D%5Bui:input%5D=false&uiSchema%5BappBar%5D%5Bui:examplesDropdown%5D=false
              oldestBlock: number;
              reward: string[][];
            }
          | undefined = undefined;
        let newGasPriceS = globalGasPrice;
        if (!newGasPriceS) {
          newGasPriceS = await network.provider.send('eth_gasPrice', []);
          try {
            feeHistory = await network.provider.send('eth_feeHistory', [
              4,
              'latest',
              [25, 75],
            ]);
          } catch (e) {}
        }
        const newGasPrice = BigNumber.from(newGasPriceS);

        let newBaseFee: BigNumber | undefined = undefined;
        if (feeHistory) {
          newBaseFee = BigNumber.from(
            feeHistory.baseFeePerGas[feeHistory.baseFeePerGas.length - 1]
          );
        }

        const choices = ['skip (forget tx)'];
        if (!txFromPeers) {
          if (tx) {
            choices.unshift('broadcast again');
          }
          console.log(`transaction ${txHash} cannot be found among peers`);
        } else {
          choices.unshift('continue waiting');
          if (tx) {
            console.log(
              `transaction ${txHash} still pending... It used a gas pricing config of ${
                tx.gasPrice
                  ? `(gasPrice: ${tx.gasPrice.toString()} wei)`
                  : tx.maxPriorityFeePerGas || tx.maxPriorityFeePerGas
                  ? `maxPriorityFeePerGas: ${tx.maxPriorityFeePerGas?.toString()} maxFeePerGas: ${tx.maxFeePerGas?.toString()}`
                  : ``
              } ,
              current gas price is ${newGasPrice.toString()} wei
              ${newBaseFee ? `new baseFee is ${newBaseFee.toString()}` : ''}
              `
            );
          } else {
            console.log(`transaction ${txHash} still pending...`);
          }
        }

        if (tx && tx.gasPrice && tx.gasPrice.lt(newGasPrice)) {
          choices.unshift('increase gas');
        } else if (tx && (tx.maxFeePerGas || tx.maxPriorityFeePerGas)) {
          // choices.unshift(); // TODO
          // console.log('TODO handle EIP1559 gas pricing increase');
          choices.unshift('increase gas');
        }

        const prompt = new (enquirer as any).Select({
          name: 'action',
          message: 'Choose what to do with the pending transaction:',
          choices,
        });

        const answer = await prompt.run();
        let txHashToWait: string | undefined;
        if (answer !== 'skip (forget tx)') {
          if (answer === 'continue waiting') {
            console.log('waiting for transaction...');
            txHashToWait = txHash;
          } else if (answer === 'broadcast again') {
            if (!tx) {
              throw new Error(`cannot resubmit a tx if info not available`);
            }

            if (txData.rawTx) {
              const tx = (await handleSpecificErrors(
                provider.sendTransaction(txData.rawTx)
              )) as TransactionResponse;
              txHashToWait = tx.hash;
              if (tx.hash !== txHash) {
                console.error('non mathcing tx hashes after resubmitting...');
              }
              console.log('waiting for newly broadcasted tx ...');
            } else {
              console.log('resigning the tx...');
              const {ethersSigner, hardwareWallet} = await getOptionalFrom(
                tx.from
              );
              if (!ethersSigner) {
                throw new Error('no signer for ' + tx.from);
              }

              if (hardwareWallet) {
                print(` (please confirm on your ${hardwareWallet})`);
              }

              const txReq = await handleSpecificErrors(
                ethersSigner.sendTransaction(
                  cleanupOverrides({
                    to: tx.to,
                    from: tx.from,
                    nonce: tx.nonce,

                    gasLimit: tx.gasLimit,
                    gasPrice: tx.gasPrice,
                    maxFeePerGas: tx.maxFeePerGas,
                    maxPriorityFeePerGas: tx.maxPriorityFeePerGas,

                    data: tx.data,
                    value: tx.value,
                    chainId: tx.chainId,
                    type: tx.type === null ? undefined : tx.type,
                    accessList: tx.accessList,
                  })
                )
              );
              txHashToWait = txReq.hash;
              if (txReq.hash !== txHash) {
                delete pendingTxs[txHash];
                if (Object.keys(pendingTxs).length === 0) {
                  fs.removeSync(pendingTxPath);
                } else {
                  fs.writeFileSync(
                    pendingTxPath,
                    JSON.stringify(pendingTxs, null, '  ')
                  );
                }
                await onPendingTx(txReq);
                console.error('non mathcing tx hashes after resubmitting...');
              }
            }
          } else if (answer === 'increase gas') {
            if (!tx) {
              throw new Error(`cannot resubmit a tx if info not available`);
            }
            const {ethersSigner, hardwareWallet} = await getOptionalFrom(
              tx.from
            );
            if (!ethersSigner) {
              throw new Error('no signer for ' + tx.from);
            }

            if (hardwareWallet) {
              print(` (please confirm on your ${hardwareWallet})`);
            }

            const gasPriceSetup = await getGasPrice();
            const maxFeePerGas = gasPriceSetup.maxFeePerGas;
            const maxPriorityFeePerGas = gasPriceSetup.maxPriorityFeePerGas;
            let gasPrice: BigNumber | undefined;
            if (!maxFeePerGas && !maxPriorityFeePerGas) {
              gasPrice = gasPriceSetup.gasPrice;
              if (gasPrice) {
                console.log('using legacy gasPrice with gasprice passed in');
              }
            }
            // if (!gasPrice && !maxFeePerGas && !maxPriorityFeePerGas) {
            //   console.log('using legacy gasPrice, TODO handle auto pricing')
            //   gasPrice = newGasPrice;
            // }

            const txReq = await handleSpecificErrors(
              ethersSigner.sendTransaction(
                cleanupOverrides({
                  to: tx.to,
                  from: tx.from,
                  nonce: tx.nonce,

                  gasLimit: tx.gasLimit,
                  gasPrice,
                  maxFeePerGas,
                  maxPriorityFeePerGas,

                  data: tx.data,
                  value: tx.value,
                  chainId: tx.chainId,
                  type: tx.type === null ? undefined : tx.type,
                  accessList: tx.accessList,
                })
              )
            );
            txHashToWait = txReq.hash;
            delete pendingTxs[txHash];
            if (Object.keys(pendingTxs).length === 0) {
              fs.removeSync(pendingTxPath);
            } else {
              fs.writeFileSync(
                pendingTxPath,
                JSON.stringify(pendingTxs, null, '  ')
              );
            }
            await onPendingTx(txReq);
            console.log(`new transaction submitted, waiting... ${txReq.hash}`);
          }
        }

        if (txHashToWait) {
          const receipt = await waitForTx(
            network.provider,
            txHashToWait,
            false
          );
          if (
            (!receipt.status || receipt.status == 1) && // ensure we do not save failed deployment
            receipt.contractAddress &&
            txData.name
          ) {
            await saveDeployment(txData.name, {
              ...txData.deployment,
              receipt,
            });
          }
        }

        delete pendingTxs[txHash];
        if (Object.keys(pendingTxs).length === 0) {
          fs.removeSync(pendingTxPath);
        } else {
          fs.writeFileSync(
            pendingTxPath,
            JSON.stringify(pendingTxs, null, '  ')
          );
        }
      }
    },
  };

  // ////////// Backward compatible for transition: //////////////////
  (extension as any).call = (
    options: any,
    name: string,
    methodName: string,
    ...args: any[]
  ): Promise<any> => {
    if (typeof options === 'string') {
      args = args || [];
      if (methodName !== undefined) {
        args.unshift(methodName);
      }
      methodName = name;
      name = options;
      options = {};
    }
    return read(name, options, methodName, ...args);
  };

  (extension as any).sendTxAndWait = (
    options: TxOptions,
    name: string,
    methodName: string,
    ...args: any[]
  ): Promise<Receipt | null> => {
    return execute(name, options, methodName, ...args);
  };

  (extension as any).deployIfDifferent = (
    name: string,
    options: DeployOptions,
    contractName: string,
    ...args: any[]
  ): Promise<DeployResult> => {
    options.contract = contractName;
    options.args = args;
    return deploy(name, options);
  };
  // ////////////////////////////////////////////////////////////////////

  async function _old_deployViaDiamondProxy(
    name: string,
    options: DiamondOptions
  ): Promise<DeployResult> {
    if (options.log) {
      log(`handling old diamond ${name} ...`);
    }
    const oldDeployment = await getDeploymentOrNUll(name);
    let proxy: Deployment | undefined;
    const deployResult = _checkUpgradeIndex(
      oldDeployment,
      options.upgradeIndex
    );
    if (deployResult) {
      return deployResult;
    }

    if (options.deterministicSalt) {
      throw new Error(`old diamonds do not support determinsitc deployment`);
      // need to compute the resulting address accurately
    }

    const proxyName = name + '_DiamondProxy';
    const {address: owner} = await getDiamondOwner(options);
    const newSelectors: string[] = [];
    const facetSnapshot: Facet[] = [];
    const oldFacets: Facet[] = [];
    const selectorToNotTouch: {[selector: string]: boolean} = {};
    for (const selector of [
      '0xcdffacc6',
      '0x52ef6b2c',
      '0xadfca15e',
      '0x7a0ed627',
      '0x01ffc9a7',
      '0x1f931c1c',
      '0xf2fde38b',
      '0x8da5cb5b',
    ]) {
      selectorToNotTouch[selector] = true;
    }
    if (oldDeployment) {
      proxy = await getDeployment(proxyName);
      const diamondProxy = new Contract(proxy.address, proxy.abi, provider);

      const currentFacets: Facet[] = await diamondProxy.facets();
      for (const currentFacet of currentFacets) {
        oldFacets.push(currentFacet);

        // ensure DiamondLoupeFacet, OwnershipFacet and DiamondCutFacet are kept // TODO options to delete cut them out?
        if (
          findAll(
            [
              '0xcdffacc6',
              '0x52ef6b2c',
              '0xadfca15e',
              '0x7a0ed627',
              '0x01ffc9a7',
            ],
            currentFacet.functionSelectors
          ) || // Loupe
          currentFacet.functionSelectors[0] === '0x1f931c1c' || // DiamoncCut
          findAll(['0xf2fde38b', '0x8da5cb5b'], currentFacet.functionSelectors) // ERC173
        ) {
          facetSnapshot.push(currentFacet);
          newSelectors.push(...currentFacet.functionSelectors);
        }
      }
    } else {
      throw new Error(`old diamond deployments are now disabled`);
    }
    // console.log({ oldFacets: JSON.stringify(oldFacets, null, "  ") });

    let changesDetected = !oldDeployment;
    let abi: any[] = oldDiamonBase.abi.concat([]);
    const facetCuts: FacetCut[] = [];
    for (const facet of options.facets) {
      let facetName;
      let artifact;
      let linkedData = options.linkedData;
      let libraries = options.libraries;
      let facetArgs = options.facetsArgs;
      let argsSpecific = false;
      if (typeof facet === 'string') {
        artifact = await partialExtension.getExtendedArtifact(facet);
        facetName = facet;
      } else {
        if (facet.linkedData) {
          linkedData = facet.linkedData;
        }
        if (facet.libraries) {
          libraries = facet.libraries;
        }
        if (facet.args) {
          facetArgs = facet.args;
          argsSpecific = true;
        }
        if (facet.contract) {
          if (typeof facet.contract === 'string') {
            artifact = await partialExtension.getExtendedArtifact(
              facet.contract
            );
          } else {
            artifact = facet.contract;
          }
        } else {
          if (!facet.name) {
            throw new Error(
              `no name , not contract is specified for facet, cannot proceed`
            );
          }
          artifact = await partialExtension.getExtendedArtifact(facet.name);
        }

        facetName = facet.name;
        if (!facetName) {
          if (typeof facet.contract === 'string') {
            facetName = name + '_facet_' + facet.contract;
          } else {
            throw new Error(`facet has no name, please specify one`);
          }
        }
      }
      const constructor = artifact.abi.find(
        (fragment: {type: string; inputs: any[]}) =>
          fragment.type === 'constructor'
      );
      if ((!argsSpecific && !constructor) || constructor.inputs.length === 0) {
        // reset args for case where facet do not expect any and there was no specific args set on it
        facetArgs = [];
      }
      abi = mergeABIs([abi, artifact.abi], {
        check: true,
        skipSupportsInterface: false,
      });
      // TODO allow facet to be named so multiple version could coexist
      const implementation = await _deployOne(facetName, {
        contract: artifact,
        from: options.from,
        autoMine: options.autoMine,
        estimateGasExtra: options.estimateGasExtra,
        estimatedGasLimit: options.estimatedGasLimit,
        gasPrice: options.gasPrice,
        maxFeePerGas: options.maxFeePerGas,
        maxPriorityFeePerGas: options.maxPriorityFeePerGas,
        log: options.log,
        // deterministicDeployment: options.deterministicDeployment, // todo ?
        libraries,
        linkedData,
        args: facetArgs,
      });
      if (implementation.newlyDeployed) {
        // console.log(`facet ${facet} deployed at ${implementation.address}`);
        const newFacet = {
          facetAddress: implementation.address,
          functionSelectors: sigsFromABI(implementation.abi),
        };
        facetSnapshot.push(newFacet);
        newSelectors.push(...newFacet.functionSelectors);
      } else {
        const oldImpl = await getDeployment(facetName);
        const newFacet = {
          facetAddress: oldImpl.address,
          functionSelectors: sigsFromABI(oldImpl.abi),
        };
        facetSnapshot.push(newFacet);
        newSelectors.push(...newFacet.functionSelectors);
      }
    }

    const oldSelectors: string[] = [];
    const oldSelectorsFacetAddress: {[selector: string]: string} = {};
    for (const oldFacet of oldFacets) {
      for (const selector of oldFacet.functionSelectors) {
        oldSelectors.push(selector);
        oldSelectorsFacetAddress[selector] = oldFacet.facetAddress;
      }
    }

    for (const newFacet of facetSnapshot) {
      const selectorsToAdd: string[] = [];
      const selectorsToReplace: string[] = [];

      for (const selector of newFacet.functionSelectors) {
        if (oldSelectors.indexOf(selector) > 0) {
          if (
            oldSelectorsFacetAddress[selector].toLowerCase() !==
              newFacet.facetAddress.toLowerCase() &&
            !selectorToNotTouch[selector]
          ) {
            selectorsToReplace.push(selector);
          }
        } else {
          if (!selectorToNotTouch[selector]) {
            selectorsToAdd.push(selector);
          }
        }
      }

      if (selectorsToReplace.length > 0) {
        changesDetected = true;
        facetCuts.push({
          facetAddress: newFacet.facetAddress,
          functionSelectors: selectorsToReplace,
          action: FacetCutAction.Replace,
        });
      }

      if (selectorsToAdd.length > 0) {
        changesDetected = true;
        facetCuts.push({
          facetAddress: newFacet.facetAddress,
          functionSelectors: selectorsToAdd,
          action: FacetCutAction.Add,
        });
      }
    }

    const selectorsToDelete: string[] = [];
    for (const selector of oldSelectors) {
      if (newSelectors.indexOf(selector) === -1) {
        selectorsToDelete.push(selector);
      }
    }

    if (selectorsToDelete.length > 0) {
      changesDetected = true;
      facetCuts.unshift({
        facetAddress: '0x0000000000000000000000000000000000000000',
        functionSelectors: selectorsToDelete,
        action: FacetCutAction.Remove,
      });
    }

    let data = '0x';
    if (options.execute) {
      const diamondContract = new Contract(
        '0x0000000000000000000000000000000000000001',
        abi
      );
      const txData = await diamondContract.populateTransaction[
        options.execute.methodName
      ](...options.execute.args);
      data = txData.data || '0x';
    }

    if (changesDetected) {
      if (!proxy) {
        throw new Error(
          `no proxy found: old diamond deployments are now disabled`
        );
      } else {
        const currentOwner = await read(proxyName, 'owner');
        if (currentOwner.toLowerCase() !== owner.toLowerCase()) {
          throw new Error(
            'To change owner, you need to call `transferOwnership`'
          );
        }
        if (currentOwner === AddressZero) {
          throw new Error(
            'The Diamond belongs to no-one. It cannot be upgraded anymore'
          );
        }

        const executeReceipt = await execute(
          name,
          {...options, from: currentOwner},
          'diamondCut',
          facetCuts,
          data === '0x'
            ? '0x0000000000000000000000000000000000000000'
            : proxy.address,
          data
        );
        if (!executeReceipt) {
          throw new Error('failed to execute');
        }

        const diamondDeployment: DeploymentSubmission = {
          ...oldDeployment,
          linkedData: options.linkedData,
          address: proxy.address,
          abi,
          facets: facetSnapshot,
          execute: options.execute, // TODO add receipt + tx hash
        };

        // TODO reenable history with options
        if (oldDeployment.history) {
          diamondDeployment.history = diamondDeployment.history
            ? diamondDeployment.history.concat([oldDeployment])
            : [oldDeployment];
        }

        await saveDeployment(name, diamondDeployment);
      }

      const deployment = await partialExtension.get(name);
      return {
        ...deployment,
        newlyDeployed: true,
      };
    } else {
      const deployment = await partialExtension.get(name);
      return {
        ...deployment,
        newlyDeployed: false,
      };
    }
  }

  return {extension, utils};
}

function pause(duration: number): Promise<void> {
  return new Promise((res) => setTimeout(res, duration * 1000));
}

export async function waitForTx(
  ethereum: EthereumProvider,
  txHash: string,
  isContract: boolean
): Promise<Receipt> {
  let receipt;
  // eslint-disable-next-line no-constant-condition
  while (true) {
    try {
      receipt = await ethereum.send('eth_getTransactionReceipt', [txHash]);
    } catch (e) {}
    if (receipt && receipt.blockNumber) {
      if (isContract) {
        if (!receipt.contractAddress) {
          throw new Error('contract not deployed');
        } else {
          return receipt;
        }
      } else {
        return receipt;
      }
    }
    await pause(2);
  }
}<|MERGE_RESOLUTION|>--- conflicted
+++ resolved
@@ -614,7 +614,7 @@
     );
     await setupGasPrice(unsignedTx);
     await setupNonce(from, unsignedTx);
- 
+
     // Temporary workaround for https://github.com/ethers-io/ethers.js/issues/2078
     // TODO: Remove me when LedgerSigner adds proper support for 1559 txns
     if (hardwareWallet === 'ledger') {
@@ -1709,14 +1709,9 @@
     ethersSigner: Signer | zk.Signer;
     hardwareWallet?: string;
     unknown: boolean;
-<<<<<<< HEAD
   }> {
-    let ethersSigner: Signer | undefined;
-=======
-  } {
     let ethersSigner: Signer | zk.Signer | undefined;
     let wallet: Wallet | zk.Wallet | undefined;
->>>>>>> 819df0fa
     let hardwareWallet: string | undefined = undefined;
     let unknown = false;
 
@@ -2746,13 +2741,8 @@
     if (typeof args === 'undefined') {
       args = [];
     }
-<<<<<<< HEAD
-    let caller: Web3Provider | Signer = provider;
+    let caller: Web3Provider | Signer | zk.Web3Provider | zk.Signer = provider;
     const {ethersSigner} = await getOptionalFrom(options.from);
-=======
-    let caller: Web3Provider | Signer | zk.Web3Provider | zk.Signer = provider;
-    const {ethersSigner} = getOptionalFrom(options.from);
->>>>>>> 819df0fa
     if (ethersSigner) {
       caller = ethersSigner;
     }
