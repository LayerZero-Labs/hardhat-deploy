/* eslint-disable @typescript-eslint/no-explicit-any */
import {Signer} from '@ethersproject/abstract-signer';
import {
  Web3Provider,
  TransactionResponse,
  TransactionRequest,
} from '@ethersproject/providers';
import {getAddress} from '@ethersproject/address';
import {
  Contract,
  ContractFactory,
  PayableOverrides,
} from '@ethersproject/contracts';
import * as zk from 'zksync-web3';
import {AddressZero} from '@ethersproject/constants';
import {BigNumber} from '@ethersproject/bignumber';
import {Wallet} from '@ethersproject/wallet';
import {keccak256 as solidityKeccak256} from '@ethersproject/solidity';
import {zeroPad, hexlify, hexConcat} from '@ethersproject/bytes';
import {Interface, FunctionFragment} from '@ethersproject/abi';
import {
  Deployment,
  DeployResult,
  DeploymentsExtension,
  DeployOptions,
  TxOptions,
  CallOptions,
  SimpleTx,
  Receipt,
  Address,
  DiamondOptions,
  Create2DeployOptions,
  FacetCut,
  DeploymentSubmission,
  ExtendedArtifact,
  FacetCutAction,
  Facet,
  ArtifactData,
  ABI,
} from '../types';
import {PartialExtension} from './internal/types';
import {UnknownSignerError} from './errors';
import {mergeABIs, recode} from './utils';
import fs from 'fs-extra';

import OpenZeppelinTransparentProxy from '../extendedArtifacts/TransparentUpgradeableProxy.json';
import OptimizedTransparentUpgradeableProxy from '../extendedArtifacts/OptimizedTransparentUpgradeableProxy.json';
import DefaultProxyAdmin from '../extendedArtifacts/ProxyAdmin.json';
import eip173Proxy from '../extendedArtifacts/EIP173Proxy.json';
import eip173ProxyWithReceive from '../extendedArtifacts/EIP173ProxyWithReceive.json';
import erc1967Proxy from '../extendedArtifacts/ERC1967Proxy.json';
import diamondBase from '../extendedArtifacts/Diamond.json';
import oldDiamonBase from './old_diamondbase.json';
import diamondERC165Init from '../extendedArtifacts/DiamondERC165Init.json';
import diamondCutFacet from '../extendedArtifacts/DiamondCutFacet.json';
import diamondLoupeFacet from '../extendedArtifacts/DiamondLoupeFacet.json';
import ownershipFacet from '../extendedArtifacts/OwnershipFacet.json';
import {Artifact, EthereumProvider, Network} from 'hardhat/types';
import {DeploymentsManager} from './DeploymentsManager';
import enquirer from 'enquirer';
import {
  parse as parseTransaction,
  Transaction,
} from '@ethersproject/transactions';

let ledgerSigner: Signer;

function ledgerSignerFactory(
  provider: Web3Provider | zk.Web3Provider,
  path: string
): Signer {
  try {
    // eslint-disable-next-line @typescript-eslint/no-var-requires
    const hardwareWalletModule = require('@ethersproject/hardware-wallets');
    return new hardwareWalletModule.LedgerSigner(provider, 'default', path);
  } catch (_) {
    try {
      // eslint-disable-next-line @typescript-eslint/no-var-requires
      const hardwareWalletModule = require('@anders-t/ethers-ledger');
      return new hardwareWalletModule.LedgerSigner(provider, path);
    } catch (e) {
      console.error(
        `failed to loader hardhware wallet module for ledger, you can either use "@ethersproject/hardware-wallets" which as time of writing does not work or use "@anders-t/ethers-ledger."`
      );
      throw e;
    }
  }
}

async function handleSpecificErrors<T>(p: Promise<T>): Promise<T> {
  let result: T;
  try {
    result = await p;
  } catch (e) {
    if (
      typeof (e as any).message === 'string' &&
      (e as any).message.indexOf('already known') !== -1
    ) {
      console.log(
        `
Exact same transaction already in the pool, node reject duplicates.
You'll need to wait the tx resolve, or increase the gas price via --gasprice (this will use old tx type)
        `
      );
      throw new Error(
        'Exact same transaction already in the pool, node reject duplicates'
      );
      // console.log(
      //   `\nExact same transaction already in the pool, node reject duplicates, waiting for it instead...\n`
      // );
      // const signedTx = await ethersSigner.signTransaction(unsignedTx);
      // const decoded = parseTransaction(signedTx);
      // if (!decoded.hash) {
      //   throw new Error(
      //     'tx with same hash already in the pool, failed to decode to get the hash'
      //   );
      // }
      // const txHash = decoded.hash;
      // tx = Object.assign(decoded as TransactionResponse, {
      //   wait: (confirmations: number) =>
      //     provider.waitForTransaction(txHash, confirmations),
      //   confirmations: 0,
      // });
    } else {
      console.error((e as any).message, JSON.stringify(e), e);
      throw e;
    }
  }
  return result;
}

function fixProvider(providerGiven: any): any {
  // alow it to be used by ethers without any change
  if (providerGiven.sendAsync === undefined) {
    providerGiven.sendAsync = (
      req: {
        id: number;
        jsonrpc: string;
        method: string;
        params: any[];
      },
      callback: (error: any, result: any) => void
    ) => {
      providerGiven
        .send(req.method, req.params)
        .then((result: any) =>
          callback(null, {result, id: req.id, jsonrpc: req.jsonrpc})
        )
        .catch((error: any) => callback(error, null));
    };
  }
  return providerGiven;
}

function findAll(toFind: string[], array: string[]): boolean {
  for (const f of toFind) {
    if (array.indexOf(f) === -1) {
      return false;
    }
  }
  return true;
}

function linkRawLibrary(
  bytecode: string,
  libraryName: string,
  libraryAddress: string
): string {
  const address = libraryAddress.replace('0x', '');
  let encodedLibraryName;
  if (libraryName.startsWith('$') && libraryName.endsWith('$')) {
    encodedLibraryName = libraryName.slice(1, libraryName.length - 1);
  } else {
    encodedLibraryName = solidityKeccak256(['string'], [libraryName]).slice(
      2,
      36
    );
  }
  const pattern = new RegExp(`_+\\$${encodedLibraryName}\\$_+`, 'g');
  if (!pattern.exec(bytecode)) {
    throw new Error(
      `Can't link '${libraryName}' (${encodedLibraryName}) in \n----\n ${bytecode}\n----\n`
    );
  }
  return bytecode.replace(pattern, address);
}

function linkRawLibraries(
  bytecode: string,
  libraries: {[libraryName: string]: Address}
): string {
  for (const libName of Object.keys(libraries)) {
    const libAddress = libraries[libName];
    bytecode = linkRawLibrary(bytecode, libName, libAddress);
  }
  return bytecode;
}

function linkLibraries(
  artifact: {
    bytecode: string;
    linkReferences?: {
      [libraryFileName: string]: {
        [libraryName: string]: Array<{length: number; start: number}>;
      };
    };
  },
  libraries?: {[libraryName: string]: Address}
) {
  let bytecode = artifact.bytecode;

  if (libraries) {
    if (artifact.linkReferences) {
      // eslint-disable-next-line @typescript-eslint/no-unused-vars
      for (const [fileName, fileReferences] of Object.entries(
        artifact.linkReferences
      )) {
        for (const [libName, fixups] of Object.entries(fileReferences)) {
          const addr = libraries[libName];
          if (addr === undefined) {
            continue;
          }

          for (const fixup of fixups) {
            bytecode =
              bytecode.substr(0, 2 + fixup.start * 2) +
              addr.substr(2) +
              bytecode.substr(2 + (fixup.start + fixup.length) * 2);
          }
        }
      }
    } else {
      bytecode = linkRawLibraries(bytecode, libraries);
    }
  }

  // TODO return libraries object with path name <filepath.sol>:<name> for names

  return bytecode;
}

export function addHelpers(
  deploymentManager: DeploymentsManager,
  partialExtension: PartialExtension,
  network: any, // TODO work out right config type
  getArtifact: (name: string) => Promise<Artifact>,
  saveDeployment: (
    name: string,
    deployment: DeploymentSubmission,
    artifactName?: string
  ) => Promise<void>,
  willSaveToDisk: () => boolean,
  onPendingTx: (
    txResponse: TransactionResponse,
    name?: string,
    data?: any
  ) => Promise<TransactionResponse>,
  getGasPrice: () => Promise<{
    gasPrice: BigNumber | undefined;
    maxFeePerGas: BigNumber | undefined;
    maxPriorityFeePerGas: BigNumber | undefined;
  }>,
  log: (...args: any[]) => void,
  print: (msg: string) => void
): {
  extension: DeploymentsExtension;
  utils: {
    dealWithPendingTransactions: (
      pendingTxs: {
        [txHash: string]: {
          name: string;
          deployment?: any;
          rawTx: string;
          decoded: {
            from: string;
            gasPrice?: string;
            maxFeePerGas?: string;
            maxPriorityFeePerGas?: string;
            gasLimit: string;
            to: string;
            value: string;
            nonce: number;
            data: string;
            r: string;
            s: string;
            v: number;
            // creates: tx.creates, // TODO test
            chainId: number;
          };
        };
      },
      pendingTxPath: string,
      globalGasPrice: string | undefined
    ) => Promise<void>;
  };
} {
  let provider: Web3Provider | zk.Web3Provider;
  const availableAccounts: {[name: string]: boolean} = {};

  async function init(): Promise<Web3Provider | zk.Web3Provider> {
    if (!provider) {
      await deploymentManager.setupAccounts();
      if (network.zksync) {
        provider = new zk.Web3Provider(fixProvider(network.provider));
      } else {
        provider = new Web3Provider(fixProvider(network.provider));
      }
      try {
        const accounts = await provider.send('eth_accounts', []);
        for (const account of accounts) {
          availableAccounts[account.toLowerCase()] = true;
        }

        for (const address of deploymentManager.impersonatedAccounts) {
          availableAccounts[address.toLowerCase()] = true;
        }
      } catch (e) {}
    }
    return provider;
  }

  function cleanupOverrides<T extends PayableOverrides>(
    txRequestOrOverrides: T
  ): T {
    if (txRequestOrOverrides.maxFeePerGas === undefined) {
      delete txRequestOrOverrides.maxFeePerGas;
    }

    if (txRequestOrOverrides.maxPriorityFeePerGas === undefined) {
      delete txRequestOrOverrides.maxPriorityFeePerGas;
    }

    if (txRequestOrOverrides.gasPrice === undefined) {
      delete txRequestOrOverrides.gasPrice;
    }

    if (txRequestOrOverrides.value === undefined) {
      delete txRequestOrOverrides.value;
    }
    return txRequestOrOverrides;
  }

  async function setupGasPrice(
    txRequestOrOverrides: TransactionRequest | PayableOverrides
  ) {
    const gasPriceSetup = await getGasPrice();
    if (!txRequestOrOverrides.gasPrice) {
      txRequestOrOverrides.gasPrice = gasPriceSetup.gasPrice;
    }
    if (!txRequestOrOverrides.maxFeePerGas) {
      txRequestOrOverrides.maxFeePerGas = gasPriceSetup.maxFeePerGas;
    }
    if (!txRequestOrOverrides.maxPriorityFeePerGas) {
      txRequestOrOverrides.maxPriorityFeePerGas =
        gasPriceSetup.maxPriorityFeePerGas;
    }
    cleanupOverrides(txRequestOrOverrides);
  }

  async function setupNonce(
    from: string,
    txRequestOrOverrides: TransactionRequest | PayableOverrides
  ) {
    if (
      txRequestOrOverrides.nonce === 'pending' ||
      txRequestOrOverrides.nonce === 'latest'
    ) {
      txRequestOrOverrides.nonce = await provider.getTransactionCount(
        from,
        txRequestOrOverrides.nonce
      );
    } else if (!txRequestOrOverrides.nonce) {
      txRequestOrOverrides.nonce = await provider.getTransactionCount(
        from,
        'latest'
      );
    }
  }

  async function overrideGasLimit(
    txRequestOrOverrides: TransactionRequest | PayableOverrides,
    options: {
      estimatedGasLimit?: number | BigNumber | string;
      estimateGasExtra?: number | BigNumber | string;
    },
    estimate: (
      txRequestOrOverrides: TransactionRequest | PayableOverrides
    ) => Promise<BigNumber>
  ) {
    const estimatedGasLimit = options.estimatedGasLimit
      ? BigNumber.from(options.estimatedGasLimit).toNumber()
      : undefined;
    const estimateGasExtra = options.estimateGasExtra
      ? BigNumber.from(options.estimateGasExtra).toNumber()
      : undefined;
    if (!txRequestOrOverrides.gasLimit) {
      txRequestOrOverrides.gasLimit = estimatedGasLimit;
      txRequestOrOverrides.gasLimit = (
        await estimate(txRequestOrOverrides)
      ).toNumber();
      if (estimateGasExtra) {
        txRequestOrOverrides.gasLimit =
          txRequestOrOverrides.gasLimit + estimateGasExtra;
        if (estimatedGasLimit) {
          txRequestOrOverrides.gasLimit = Math.min(
            txRequestOrOverrides.gasLimit,
            estimatedGasLimit
          );
        }
      }
    }
  }

  function getCreate2Address(
    create2DeployerAddress: Address,
    salt: string,
    bytecode: string
  ): Address {
    return getAddress(
      '0x' +
        solidityKeccak256(
          ['bytes'],
          [
            `0xff${create2DeployerAddress.slice(2)}${salt.slice(
              2
            )}${solidityKeccak256(['bytes'], [bytecode]).slice(2)}`,
          ]
        ).slice(-40)
    );
  }

  async function ensureCreate2DeployerReady(options: {
    from: string;
    log?: boolean;
    gasPrice?: string | BigNumber;
    maxFeePerGas?: string | BigNumber;
    maxPriorityFeePerGas?: string | BigNumber;
  }): Promise<string> {
    const {
      address: from,
      ethersSigner,
      hardwareWallet,
      unknown,
    } = await getFrom(options.from);
    const create2DeployerAddress =
      await deploymentManager.getDeterministicDeploymentFactoryAddress();
    const code = await provider.getCode(create2DeployerAddress);
    if (code === '0x') {
      const senderAddress =
        await deploymentManager.getDeterministicDeploymentFactoryDeployer();

      // TODO: calculate required funds
      const txRequest = {
        to: senderAddress,
        value: (
          await deploymentManager.getDeterministicDeploymentFactoryFunding()
        ).toHexString(),
        gasPrice: options.gasPrice,
        maxFeePerGas: options.maxFeePerGas,
        maxPriorityFeePerGas: options.maxPriorityFeePerGas,
      };
      await setupGasPrice(txRequest);
      await setupNonce(from, txRequest);

      if (unknown) {
        throw new UnknownSignerError({
          from,
          ...txRequest,
        });
      }

      if (options.log || hardwareWallet) {
        print(
          `sending eth to create2 contract deployer address (${senderAddress})`
        );
        if (hardwareWallet) {
          print(` (please confirm on your ${hardwareWallet})`);
        }
      }

      let ethTx = (await handleSpecificErrors(
        ethersSigner.sendTransaction(txRequest)
      )) as TransactionResponse;
      if (options.log || hardwareWallet) {
        log(` (tx: ${ethTx.hash})...`);
      }
      ethTx = await onPendingTx(ethTx);
      await ethTx.wait();

      if (options.log || hardwareWallet) {
        print(
          `deploying create2 deployer contract (at ${create2DeployerAddress}) using deterministic deployment (https://github.com/Arachnid/deterministic-deployment-proxy)`
        );
        if (hardwareWallet) {
          print(` (please confirm on your ${hardwareWallet})`);
        }
      }
      const deployTx = await provider.sendTransaction(
        await deploymentManager.getDeterministicDeploymentFactoryDeploymentTx()
      );
      if (options.log || hardwareWallet) {
        log(` (tx: ${deployTx.hash})...`);
      }
      await deployTx.wait();
    }
    return create2DeployerAddress;
  }

  async function getArtifactFromOptions(
    name: string,
    options: DeployOptions
  ): Promise<{
    artifact: Artifact;
    artifactName?: string;
  }> {
    let artifact: Artifact;
    let artifactName: string | undefined;
    if (options.contract) {
      if (typeof options.contract === 'string') {
        artifactName = options.contract;
        artifact = await getArtifact(artifactName);
      } else {
        artifact = options.contract as Artifact; // TODO better handling
      }
    } else {
      artifactName = name;
      artifact = await getArtifact(artifactName);
    }
    return {artifact, artifactName};
  }

  async function getLinkedArtifact(
    name: string,
    options: DeployOptions
  ): Promise<{artifact: Artifact; artifactName: string | undefined}> {
    // TODO get linked artifact
    const {artifact, artifactName} = await getArtifactFromOptions(
      name,
      options
    );
    const byteCode = linkLibraries(artifact, options.libraries);
    return {artifact: {...artifact, bytecode: byteCode}, artifactName};
  }

  async function _deploy(
    name: string,
    options: DeployOptions
  ): Promise<DeployResult> {
    const args: any[] = options.args ? [...options.args] : [];
    await init();
    const {
      address: from,
      ethersSigner,
      hardwareWallet,
      unknown,
    } = await getFrom(options.from);

    const {artifact: linkedArtifact, artifactName} = await getLinkedArtifact(
      name,
      options
    );

    let overrides: PayableOverrides = {
      gasLimit: options.gasLimit,
      gasPrice: options.gasPrice,
      maxFeePerGas: options.maxFeePerGas,
      maxPriorityFeePerGas: options.maxPriorityFeePerGas,
      value: options.value,
      nonce: options.nonce,
    };

    let factory;
    let factoryDeps: string[] = [];
    if (network.zksync) {
      factory = new zk.ContractFactory(
        linkedArtifact.abi,
        linkedArtifact.bytecode,
        ethersSigner as zk.Signer
      );
      factoryDeps = await extractFactoryDeps(linkedArtifact);
      const customData = {
        customData: {
          factoryDeps,
          feeToken: zk.utils.ETH_ADDRESS,
        },
      };
      overrides = {
        ...overrides,
        ...customData,
      };
    } else {
      factory = new ContractFactory(
        linkedArtifact.abi,
        linkedArtifact.bytecode,
        ethersSigner
      );
    }

    const numArguments = factory.interface.deploy.inputs.length;
    if (args.length !== numArguments) {
      throw new Error(
        `expected ${numArguments} constructor arguments, got ${args.length}`
      );
    }

    const unsignedTx = factory.getDeployTransaction(...args, overrides);

    let create2Address;
    if (options.deterministicDeployment) {
      if (network.zksync) {
        throw new Error(
          'deterministic zk deployments are  not supported at this time'
        );
      }
      if (typeof unsignedTx.data === 'string') {
        const create2DeployerAddress = await ensureCreate2DeployerReady(
          options
        );
        const create2Salt =
          typeof options.deterministicDeployment === 'string'
            ? hexlify(zeroPad(options.deterministicDeployment, 32))
            : '0x0000000000000000000000000000000000000000000000000000000000000000';
        create2Address = getCreate2Address(
          create2DeployerAddress,
          create2Salt,
          unsignedTx.data
        );
        unsignedTx.to = create2DeployerAddress;

        unsignedTx.data = create2Salt + unsignedTx.data.slice(2);
      } else {
        throw new Error('unsigned tx data as bytes not supported');
      }
    }

    await overrideGasLimit(unsignedTx, options, (newOverrides) =>
      ethersSigner.estimateGas(newOverrides)
    );
    await setupGasPrice(unsignedTx);
    await setupNonce(from, unsignedTx);

    // Temporary workaround for https://github.com/ethers-io/ethers.js/issues/2078
    // TODO: Remove me when LedgerSigner adds proper support for 1559 txns
    if (hardwareWallet === 'ledger') {
      unsignedTx.type = 1;
    }

    if (unknown) {
      throw new UnknownSignerError({
        from,
        ...JSON.parse(JSON.stringify(unsignedTx)),
      });
    }

    if (options.log || hardwareWallet) {
      print(`deploying "${name}"`);
      if (hardwareWallet) {
        print(` (please confirm on your ${hardwareWallet})`);
      }
    }
    let tx = (await handleSpecificErrors(
      ethersSigner.sendTransaction(unsignedTx)
    )) as TransactionResponse;

    if (options.log || hardwareWallet) {
      print(` (tx: ${tx.hash})...`);
    }

    if (options.autoMine) {
      try {
        await provider.send('evm_mine', []);
      } catch (e) {}
    }

    let preDeployment = {
      ...linkedArtifact,
      transactionHash: tx.hash,
      args,
      linkedData: options.linkedData,
    };
    if (artifactName && willSaveToDisk()) {
      const extendedArtifact = await partialExtension.getExtendedArtifact(
        artifactName
      );
      preDeployment = {
        ...extendedArtifact,
        ...preDeployment,
      };
    }
    tx = await onPendingTx(tx, name, preDeployment);
    const receipt = await tx.wait(options.waitConfirmations);
    const address =
      options.deterministicDeployment && create2Address
        ? create2Address
        : receipt.contractAddress;
    const deployment = {
      ...preDeployment,
      address,
      receipt,
      transactionHash: receipt.transactionHash,
      libraries: options.libraries,
      factoryDeps,
    };
    await saveDeployment(name, deployment);
    if (options.log || hardwareWallet) {
      print(
        `: deployed at ${deployment.address} with ${receipt?.gasUsed} gas\n`
      );
    }
    return {
      ...deployment,
      address,
      newlyDeployed: true,
    };
  }

  async function deterministic(
    name: string,
    options: Create2DeployOptions
  ): Promise<{
    address: Address;
    implementationAddress?: Address;
    deploy: () => Promise<DeployResult>;
  }> {
    options = {...options}; // ensure no change
    await init();

    const deployFunction = () =>
      deploy(name, {
        ...options,
        deterministicDeployment: options.salt || true,
      });
    if (options.proxy) {
      /* eslint-disable prefer-const */
      let {
        viaAdminContract,
        proxyAdminDeployed,
        proxyAdminName,
        proxyAdminContract,
        owner,
        proxyAdmin,
        currentProxyAdminOwner,
        artifact,
        implementationArgs,
        implementationName,
        implementationOptions,
        proxyName,
        proxyContract,
        mergedABI,
        updateMethod,
        updateArgs,
      } = await _getProxyInfo(name, options);
      /* eslint-enable prefer-const */

      const {address: implementationAddress} = await deterministic(
        implementationName,
        {...implementationOptions, salt: options.salt}
      );

      const implementationContract = new Contract(
        implementationAddress,
        artifact.abi
      );

      let data = '0x';
      if (updateMethod) {
        updateArgs = updateArgs || [];
        if (!implementationContract[updateMethod]) {
          throw new Error(
            `contract need to implement function ${updateMethod}`
          );
        }
        const txData = await implementationContract.populateTransaction[
          updateMethod
        ](...updateArgs);
        data = txData.data || '0x';
      }

      if (viaAdminContract) {
        if (!proxyAdminName) {
          throw new Error(
            `no proxy admin name even though viaAdminContract is not undefined`
          );
        }

        if (!proxyAdminDeployed) {
          const {address: proxyAdminAddress} = await deterministic(
            proxyAdminName,
            {
              from: options.from,
              autoMine: options.autoMine,
              estimateGasExtra: options.estimateGasExtra,
              estimatedGasLimit: options.estimatedGasLimit,
              gasPrice: options.gasPrice,
              maxFeePerGas: options.maxFeePerGas,
              maxPriorityFeePerGas: options.maxPriorityFeePerGas,
              log: options.log,
              contract: proxyAdminContract,
              salt: options.salt,
              skipIfAlreadyDeployed: true,
              args: [owner],
              waitConfirmations: options.waitConfirmations,
            }
          );
          proxyAdmin = proxyAdminAddress;
        } else {
          proxyAdmin = proxyAdminDeployed.address;
        }
      }

      const proxyOptions = {...options}; // ensure no change
      delete proxyOptions.proxy;
      delete proxyOptions.libraries;
      proxyOptions.contract = proxyContract;
      proxyOptions.args = [implementationAddress, proxyAdmin, data];
      const {address: proxyAddress} = await deterministic(proxyName, {
        ...proxyOptions,
        salt: options.salt,
      });

      return {
        address: proxyAddress,
        implementationAddress,
        deploy: deployFunction,
      };
    } else {
      const args: any[] = options.args ? [...options.args] : [];
      const {
        ethersSigner,
        unknown,
        address: from,
      } = await getFrom(options.from);

      const artifactInfo = await getArtifactFromOptions(name, options);
      const {artifact} = artifactInfo;
      const abi = artifact.abi;
      const byteCode = linkLibraries(artifact, options.libraries);
      const factory = new ContractFactory(abi, byteCode, ethersSigner);

      const numArguments = factory.interface.deploy.inputs.length;
      if (args.length !== numArguments) {
        throw new Error(
          `expected ${numArguments} constructor arguments, got ${args.length}`
        );
      }

      const unsignedTx = factory.getDeployTransaction(...args);

      if (unknown) {
        throw new UnknownSignerError({
          from,
          ...JSON.parse(JSON.stringify(unsignedTx)),
        });
      }

      if (typeof unsignedTx.data !== 'string') {
        throw new Error('unsigned tx data as bytes not supported');
      } else {
        return {
          address: getCreate2Address(
            await deploymentManager.getDeterministicDeploymentFactoryAddress(),
            options.salt
              ? hexlify(zeroPad(options.salt, 32))
              : '0x0000000000000000000000000000000000000000000000000000000000000000',
            unsignedTx.data
          ),
          deploy: () =>
            deploy(name, {
              ...options,
              deterministicDeployment: options.salt || true,
            }),
        };
      }
    }
  }

  function getDeployment(name: string): Promise<Deployment> {
    return partialExtension.get(name);
  }

  function getDeploymentOrNUll(name: string): Promise<Deployment | null> {
    return partialExtension.getOrNull(name);
  }

  // TODO add ZkSyncArtifact
  async function extractFactoryDeps(artifact: any): Promise<string[]> {
    // Load all the dependency bytecodes.
    // We transform it into an array of bytecodes.
    const factoryDeps: string[] = [];
    for (const dependencyHash in artifact.factoryDeps) {
      const dependencyContract = artifact.factoryDeps[dependencyHash];
      const dependencyBytecodeString = (await getArtifact(dependencyContract))
        .bytecode;
      factoryDeps.push(dependencyBytecodeString);
    }

    return factoryDeps;
  }

  async function fetchIfDifferent(
    name: string,
    options: DeployOptions
  ): Promise<{differences: boolean; address?: string}> {
    options = {...options}; // ensure no change
    const argArray = options.args ? [...options.args] : [];
    await init();

    if (options.deterministicDeployment) {
      const {ethersSigner} = await getFrom(options.from);

      const artifactInfo = await getArtifactFromOptions(name, options);
      const {artifact} = artifactInfo;
      const abi = artifact.abi;
      const byteCode = linkLibraries(artifact, options.libraries);
      const factory = new ContractFactory(abi, byteCode, ethersSigner);

      const numArguments = factory.interface.deploy.inputs.length;
      if (argArray.length !== numArguments) {
        throw new Error(
          `expected ${numArguments} constructor arguments, got ${argArray.length}`
        );
      }

      const unsignedTx = factory.getDeployTransaction(...argArray);
      if (typeof unsignedTx.data === 'string') {
        const create2Salt =
          typeof options.deterministicDeployment === 'string'
            ? hexlify(zeroPad(options.deterministicDeployment, 32))
            : '0x0000000000000000000000000000000000000000000000000000000000000000';
        const create2DeployerAddress =
          await deploymentManager.getDeterministicDeploymentFactoryAddress();
        const create2Address = getCreate2Address(
          create2DeployerAddress,
          create2Salt,
          unsignedTx.data
        );
        const code = await provider.getCode(create2Address);
        if (code === '0x') {
          return {differences: true, address: undefined};
        } else {
          return {differences: false, address: create2Address};
        }
      } else {
        throw new Error('unsigned tx data as bytes not supported');
      }
    }
    const deployment = await partialExtension.getOrNull(name);
    if (deployment) {
      if (options.skipIfAlreadyDeployed) {
        return {differences: false, address: undefined}; // TODO check receipt, see below
      }
      // TODO transactionReceipt + check for status
      let transactionDetailsAvailable = false;
      let transaction;
      if (deployment.receipt) {
        transactionDetailsAvailable = !!deployment.receipt.transactionHash;
        if (transactionDetailsAvailable) {
          transaction = await provider.getTransaction(
            deployment.receipt.transactionHash
          );
        }
      } else if (deployment.transactionHash) {
        transactionDetailsAvailable = true;
        transaction = await provider.getTransaction(deployment.transactionHash);
      }

      if (transaction) {
        const {ethersSigner} = await getFrom(options.from);
        const {artifact} = await getArtifactFromOptions(name, options);
        const abi = artifact.abi;
        const byteCode = linkLibraries(artifact, options.libraries);
        if (network.zksync) {
          const factory = new zk.ContractFactory(
            abi,
            byteCode,
            ethersSigner as zk.Signer
          );
          const factoryDeps = await extractFactoryDeps(artifact);
          const newTransaction = factory.getDeployTransaction(...argArray, {
            customData: {
              factoryDeps,
              feeToken: zk.utils.ETH_ADDRESS,
            },
          });
          const newData = newTransaction.data?.toString();

          const oldFlattened = hexConcat(deployment.factoryDeps || []);
          const newFlattened = hexConcat(factoryDeps);

          if (transaction.data !== newData || oldFlattened != newFlattened) {
            return {differences: true, address: deployment.address};
          }
          return {differences: false, address: deployment.address};
        } else {
          const factory = new ContractFactory(abi, byteCode, ethersSigner);
          const newTransaction = factory.getDeployTransaction(...argArray);
          const newData = newTransaction.data?.toString();
          if (transaction.data !== newData) {
            return {differences: true, address: deployment.address};
          }
          return {differences: false, address: deployment.address};
        }
      } else {
        if (transactionDetailsAvailable) {
          throw new Error(
            `cannot get the transaction for ${name}'s previous deployment, please check your node synced status.`
          );
        } else {
          console.error(
            `no transaction details found for ${name}'s previous deployment, if the deployment is t be discarded, please delete the file`
          );
          return {differences: false, address: deployment.address};
        }
      }
    }
    return {differences: true, address: undefined};
  }

  async function _deployOne(
    name: string,
    options: DeployOptions,
    failsOnExistingDeterminisitc?: boolean
  ): Promise<DeployResult> {
    const argsArray = options.args ? [...options.args] : [];
    options = {...options, args: argsArray};

    let result: DeployResult;
    const diffResult = await fetchIfDifferent(name, options);
    if (diffResult.differences) {
      result = await _deploy(name, options);
    } else {
      if (failsOnExistingDeterminisitc && options.deterministicDeployment) {
        throw new Error(
          `already deployed on same deterministic address: ${diffResult.address}`
        );
      }
      const deployment = await getDeploymentOrNUll(name);
      if (deployment) {
        if (
          options.deterministicDeployment &&
          diffResult.address &&
          diffResult.address.toLowerCase() !== deployment.address.toLowerCase()
        ) {
          const {artifact: linkedArtifact, artifactName} =
            await getLinkedArtifact(name, options);

          // receipt missing
          const newDeployment = {
            ...linkedArtifact,
            address: diffResult.address,
            linkedData: options.linkedData,
            libraries: options.libraries,
            args: argsArray,
          };
          await saveDeployment(name, newDeployment, artifactName);
          result = {
            ...newDeployment,
            newlyDeployed: false,
          };
        } else {
          result = deployment as DeployResult;
          result.newlyDeployed = false;
        }
      } else {
        if (!diffResult.address) {
          throw new Error(
            'no differences found but no address, this should be impossible'
          );
        }

        const {artifact: linkedArtifact, artifactName} =
          await getLinkedArtifact(name, options);

        // receipt missing
        const newDeployment = {
          ...linkedArtifact,
          address: diffResult.address,
          linkedData: options.linkedData,
          libraries: options.libraries,
          args: argsArray,
        };
        await saveDeployment(name, newDeployment, artifactName);
        result = {
          ...newDeployment,
          newlyDeployed: false,
        };
      }
      if (options.log) {
        log(`reusing "${name}" at ${result.address}`);
      }
    }

    return result;
  }

  function _checkUpgradeIndex(
    oldDeployment: Deployment | null,
    upgradeIndex?: number
  ): DeployResult | undefined {
    if (typeof upgradeIndex === 'undefined') {
      return;
    }
    if (upgradeIndex === 0) {
      if (oldDeployment) {
        return {...oldDeployment, newlyDeployed: false};
      }
    } else if (upgradeIndex === 1) {
      if (!oldDeployment) {
        throw new Error(
          'upgradeIndex === 1 : expects Deployments to already exists'
        );
      }
      if (
        (oldDeployment.history && oldDeployment.history.length > 0) ||
        (oldDeployment.numDeployments && oldDeployment.numDeployments > 1)
      ) {
        return {...oldDeployment, newlyDeployed: false};
      }
    } else {
      if (!oldDeployment) {
        throw new Error(
          `upgradeIndex === ${upgradeIndex} : expects Deployments to already exists`
        );
      }

      if (!oldDeployment.history) {
        if (oldDeployment.numDeployments && oldDeployment.numDeployments > 1) {
          if (oldDeployment.numDeployments > upgradeIndex) {
            return {...oldDeployment, newlyDeployed: false};
          } else if (oldDeployment.numDeployments < upgradeIndex) {
            throw new Error(
              `upgradeIndex === ${upgradeIndex} : expects Deployments numDeployments to be at least ${upgradeIndex}`
            );
          }
        } else {
          throw new Error(
            `upgradeIndex > 1 : expects Deployments history to exists, or numDeployments to be greater than 1`
          );
        }
      } else if (oldDeployment.history.length > upgradeIndex - 1) {
        return {...oldDeployment, newlyDeployed: false};
      } else if (oldDeployment.history.length < upgradeIndex - 1) {
        throw new Error(
          `upgradeIndex === ${upgradeIndex} : expects Deployments history length to be at least ${
            upgradeIndex - 1
          }`
        );
      }
    }
  }

  async function _getProxyInfo(
    name: string,
    options: DeployOptions
  ): Promise<{
    viaAdminContract:
      | string
      | {name: string; artifact?: string | ArtifactData}
      | undefined;
    proxyAdminName: string | undefined;
    proxyAdminDeployed: Deployment | undefined;
    proxyAdmin: string;
    proxyAdminContract: ExtendedArtifact | undefined;
    owner: string;
    currentProxyAdminOwner: string | undefined;
    artifact: ExtendedArtifact;
    implementationArgs: any[];
    implementationName: string;
    implementationOptions: DeployOptions;
    mergedABI: ABI;
    proxyName: string;
    proxyContract: ExtendedArtifact;
    proxyArgsTemplate: any[];
    oldDeployment: Deployment | null;
    updateMethod: string | undefined;
    updateArgs: any[];
    upgradeIndex: number | undefined;
    checkProxyAdmin: boolean;
  }> {
    const oldDeployment = await getDeploymentOrNUll(name);
    let contractName = options.contract;
    let implementationName = name + '_Implementation';
    let updateMethod: string | undefined;
    let updateArgs: any[] | undefined;
    let upgradeIndex;
    let proxyContract: ExtendedArtifact = eip173Proxy;
    let checkABIConflict = true;
    let checkProxyAdmin = true;
    let viaAdminContract:
      | string
      | {name: string; artifact?: string | ArtifactData}
      | undefined;
    let proxyArgsTemplate = ['{implementation}', '{admin}', '{data}'];
    if (typeof options.proxy === 'object') {
      if (options.proxy.proxyArgs) {
        proxyArgsTemplate = options.proxy.proxyArgs;
      }
      upgradeIndex = options.proxy.upgradeIndex;
      if (options.proxy.implementationName) {
        implementationName = options.proxy.implementationName;
        if (implementationName === name) {
          throw new Error(
            `"implementationName" cannot be equal to the deployment's name (${name}) as this is used for the proxy itself.`
          );
        }
        if (!contractName) {
          contractName = implementationName;
        }
      }
      if ('methodName' in options.proxy) {
        updateMethod = options.proxy.methodName;
        if ('execute' in options.proxy) {
          throw new Error(
            `cannot have both "methodName" and "execute" options for proxy`
          );
        }
      } else if ('execute' in options.proxy && options.proxy.execute) {
        if ('methodName' in options.proxy.execute) {
          updateMethod = options.proxy.execute.methodName;
          updateArgs = options.proxy.execute.args;
          if (
            'init' in options.proxy.execute ||
            'onUpgrade' in options.proxy.execute
          ) {
            throw new Error(
              `cannot have both "methodName" and ("onUpgrade" or "init") options for proxy.execute`
            );
          }
        } else if (
          ('init' in options.proxy.execute && options.proxy.execute.init) ||
          ('onUpgrade' in options.proxy.execute &&
            options.proxy.execute.onUpgrade)
        ) {
          if (oldDeployment) {
            updateMethod = options.proxy.execute.onUpgrade?.methodName;
            updateArgs = options.proxy.execute.onUpgrade?.args;
          } else {
            updateMethod = options.proxy.execute.init.methodName;
            updateArgs = options.proxy.execute.init.args;
          }
        }
      }

      if (options.proxy.proxyContract) {
        if (typeof options.proxy.proxyContract === 'string') {
          try {
            proxyContract = await partialExtension.getExtendedArtifact(
              options.proxy.proxyContract
            );
          } catch (e) {}
          if (!proxyContract || proxyContract === eip173Proxy) {
            if (options.proxy.proxyContract === 'EIP173ProxyWithReceive') {
              proxyContract = eip173ProxyWithReceive;
            } else if (options.proxy.proxyContract === 'EIP173Proxy') {
              proxyContract = eip173Proxy;
            } else if (
              options.proxy.proxyContract === 'OpenZeppelinTransparentProxy'
            ) {
              checkABIConflict = false;
              proxyContract = OpenZeppelinTransparentProxy;
              viaAdminContract = 'DefaultProxyAdmin';
            } else if (
              options.proxy.proxyContract === 'OptimizedTransparentProxy'
            ) {
              checkABIConflict = false;
              proxyContract = OptimizedTransparentUpgradeableProxy;
              viaAdminContract = 'DefaultProxyAdmin';
              // } else if (options.proxy.proxyContract === 'UUPS') {
              //   checkABIConflict = true;
              //   proxyContract = UUPSProxy;
            } else if (options.proxy.proxyContract === 'UUPS') {
              checkABIConflict = false;
              checkProxyAdmin = false;
              proxyContract = erc1967Proxy;
              proxyArgsTemplate = ['{implementation}', '{data}'];
            } else {
              throw new Error(
                `no contract found for ${options.proxy.proxyContract}`
              );
            }
          }
        }
      }
      if (options.proxy.viaAdminContract) {
        viaAdminContract = options.proxy.viaAdminContract;
      }
    } else if (typeof options.proxy === 'string') {
      updateMethod = options.proxy;
    }

    const proxyName = name + '_Proxy';
    const {address: owner} = await getProxyOwner(options);
    const {
      address: from,
      ethersSigner,
      hardwareWallet,
    } = await getFrom(options.from);
    const implementationArgs = options.args ? [...options.args] : [];

    // --- Implementation Deployment ---
    const implementationOptions = {
      contract: contractName || name,
      from: options.from,
      autoMine: options.autoMine,
      estimateGasExtra: options.estimateGasExtra,
      estimatedGasLimit: options.estimatedGasLimit,
      gasPrice: options.gasPrice,
      maxFeePerGas: options.maxFeePerGas,
      maxPriorityFeePerGas: options.maxPriorityFeePerGas,
      log: options.log,
      deterministicDeployment: options.deterministicDeployment,
      libraries: options.libraries,
      linkedData: options.linkedData,
      args: implementationArgs,
      skipIfAlreadyDeployed: options.skipIfAlreadyDeployed,
      waitConfirmations: options.waitConfirmations,
    };

    const {artifact} = await getArtifactFromOptions(
      name,
      implementationOptions
    );

    const proxyContractConstructor = proxyContract.abi.find(
      (v) => v.type === 'constructor'
    );
    // ensure no clash
    const mergedABI = mergeABIs([proxyContract.abi, artifact.abi], {
      check: checkABIConflict, // TODO options for custom proxy ?
      skipSupportsInterface: true, // TODO options for custom proxy ?
    }).filter((v) => v.type !== 'constructor');
    mergedABI.push(proxyContractConstructor); // use proxy constructor abi

    const constructor = artifact.abi.find(
      (fragment: {type: string; inputs: any[]}) =>
        fragment.type === 'constructor'
    );

    if (
      (!constructor && implementationArgs.length > 0) ||
      (constructor && constructor.inputs.length !== implementationArgs.length)
    ) {
      throw new Error(
        `The number of arguments passed to not match the number of argument in the implementation constructor.
Please specify the correct number of arguments as part of the deploy options: "args"`
      );
    }

    if (updateMethod) {
      const updateMethodFound: {
        type: string;
        inputs: any[];
        name: string;
      } = artifact.abi.find(
        (fragment: {type: string; inputs: any[]; name: string}) =>
          fragment.type === 'function' && fragment.name === updateMethod
      );
      if (!updateMethodFound) {
        throw new Error(`contract need to implement function ${updateMethod}`);
      }

      if (!updateArgs) {
        if (implementationArgs.length === updateMethodFound.inputs.length) {
          updateArgs = implementationArgs;
        } else {
          throw new Error(
            `
If only the methodName (and no args) is specified for proxy deployment, the arguments used for the implementation contract will be reused for the update method.
This allow your contract to both be deployed directly and deployed via proxy.

Currently your contract implementation's constructor do not have the same number of arguments as the update method.
You can either changes the contract or use the "execute" options and specify different arguments for the update method.
Note that in this case, the contract deployment will not behave the same if deployed without proxy.
    `
          );
        }
      }
    }

    // this avoid typescript error, but should not be necessary at runtime
    if (!updateArgs) {
      updateArgs = implementationArgs;
    }

    let proxyAdminName: string | undefined;
    const proxyAdmin = owner;
    let currentProxyAdminOwner: string | undefined;
    let proxyAdminDeployed: Deployment | undefined;
    let proxyAdminContract: ExtendedArtifact | undefined;
    if (viaAdminContract) {
      let proxyAdminArtifactNameOrContract: string | ArtifactData | undefined;
      if (typeof viaAdminContract === 'string') {
        proxyAdminName = viaAdminContract;
        proxyAdminArtifactNameOrContract = viaAdminContract;
      } else {
        proxyAdminName = viaAdminContract.name;
        if (!viaAdminContract.artifact) {
          proxyAdminDeployed = await partialExtension.get(proxyAdminName);
        }
        proxyAdminArtifactNameOrContract = viaAdminContract.artifact;
      }

      if (typeof proxyAdminArtifactNameOrContract === 'string') {
        try {
          proxyAdminContract = await partialExtension.getExtendedArtifact(
            proxyAdminArtifactNameOrContract
          );
        } catch (e) {}

        if (!proxyAdminContract) {
          if (viaAdminContract === 'DefaultProxyAdmin') {
            proxyAdminContract = DefaultProxyAdmin;
          } else {
            throw new Error(
              `no contract found for ${proxyAdminArtifactNameOrContract}`
            );
          }
        }
      } else {
        proxyAdminContract = proxyAdminArtifactNameOrContract;
      }
    }

    return {
      proxyName,
      proxyContract,
      proxyArgsTemplate,
      mergedABI,
      viaAdminContract,
      proxyAdminDeployed,
      proxyAdminName,
      proxyAdminContract,
      owner,
      proxyAdmin,
      currentProxyAdminOwner,
      artifact,
      implementationArgs,
      implementationName,
      implementationOptions,
      oldDeployment,
      updateMethod,
      updateArgs,
      upgradeIndex,
      checkProxyAdmin,
    };
  }

  async function _deployViaProxy(
    name: string,
    options: DeployOptions
  ): Promise<DeployResult> {
    /* eslint-disable prefer-const */
    let {
      oldDeployment,
      updateMethod,
      updateArgs,
      upgradeIndex,
      viaAdminContract,
      proxyAdminDeployed,
      proxyAdminName,
      proxyAdminContract,
      owner,
      proxyAdmin,
      currentProxyAdminOwner,
      implementationName,
      implementationOptions,
      proxyName,
      proxyContract,
      proxyArgsTemplate,
      mergedABI,
      checkProxyAdmin,
    } = await _getProxyInfo(name, options);
    /* eslint-enable prefer-const */

    const deployResult = _checkUpgradeIndex(oldDeployment, upgradeIndex);
    if (deployResult) {
      return deployResult;
    }

    if (viaAdminContract) {
      if (!proxyAdminName) {
        throw new Error(
          `no proxy admin name even though viaAdminContract is not undefined`
        );
      }
      if (!proxyAdminDeployed) {
        proxyAdminDeployed = await _deployOne(proxyAdminName, {
          from: options.from,
          autoMine: options.autoMine,
          estimateGasExtra: options.estimateGasExtra,
          estimatedGasLimit: options.estimatedGasLimit,
          gasPrice: options.gasPrice,
          maxFeePerGas: options.maxFeePerGas,
          maxPriorityFeePerGas: options.maxPriorityFeePerGas,
          log: options.log,
          contract: proxyAdminContract,
          deterministicDeployment: options.deterministicDeployment,
          skipIfAlreadyDeployed: true,
          args: [owner],
          waitConfirmations: options.waitConfirmations,
        });
      }

      proxyAdmin = proxyAdminDeployed.address;
      currentProxyAdminOwner = (await read(proxyAdminName, 'owner')) as string;

      if (currentProxyAdminOwner.toLowerCase() !== owner.toLowerCase()) {
        throw new Error(
          `To change owner/admin, you need to call transferOwnership on ${proxyAdminName}`
        );
      }
      if (currentProxyAdminOwner === AddressZero) {
        throw new Error(
          `The Proxy Admin (${proxyAdminName}) belongs to no-one. The Proxy cannot be upgraded anymore`
        );
      }
    }

    const implementation = await _deployOne(
      implementationName,
      implementationOptions
    );

    if (!oldDeployment || implementation.newlyDeployed) {
      // console.log(`implementation deployed at ${implementation.address} for ${implementation.receipt.gasUsed}`);
      const implementationContract = new Contract(
        implementation.address,
        implementation.abi
      );

      let data = '0x';
      if (updateMethod) {
        if (!implementationContract[updateMethod]) {
          throw new Error(
            `contract need to implement function ${updateMethod}`
          );
        }
        const txData = await implementationContract.populateTransaction[
          updateMethod
        ](...updateArgs);
        data = txData.data || '0x';
      }

      let proxy = await getDeploymentOrNUll(proxyName);
      if (!proxy) {
        const proxyOptions = {...options}; // ensure no change
        delete proxyOptions.proxy;
        delete proxyOptions.libraries;
        proxyOptions.contract = proxyContract;

        const proxyArgs = [];
        for (let i = 0; i < proxyArgsTemplate.length; i++) {
          const argValue = proxyArgsTemplate[i];
          if (argValue === '{implementation}') {
            proxyArgs.push(implementation.address);
          } else if (argValue === '{admin}') {
            proxyArgs.push(proxyAdmin);
          } else if (argValue === '{data}') {
            proxyArgs.push(data);
          } else {
            proxyArgs.push(argValue);
          }
        }
        proxyOptions.args = proxyArgs; //  [implementation.address, proxyAdmin, data]

        proxy = await _deployOne(proxyName, proxyOptions, true);
        // console.log(`proxy deployed at ${proxy.address} for ${proxy.receipt.gasUsed}`);
      } else {
        let from = options.from;

        const ownerStorage = await provider.getStorageAt(
          proxy.address,
          '0xb53127684a568b3173ae13b9f8a6016e243e63b6e8ee1178d6a717850b5d6103'
        );
        const currentOwner = getAddress(`0x${ownerStorage.substr(-40)}`);
        if (currentOwner === AddressZero) {
          if (checkProxyAdmin) {
            throw new Error(
              'The Proxy belongs to no-one. It cannot be upgraded anymore'
            );
          }
        } else if (currentOwner.toLowerCase() !== proxyAdmin.toLowerCase()) {
          throw new Error(
            `To change owner/admin, you need to call the proxy directly, it currently is ${currentOwner}`
          );
        } else {
          from = currentOwner;
        }

        const oldProxy = proxy.abi.find(
          (frag: {name: string}) => frag.name === 'changeImplementation'
        );
        const changeImplementationMethod = oldProxy
          ? 'changeImplementation'
          : 'upgradeToAndCall';

        if (proxyAdminName) {
          if (oldProxy) {
            throw new Error(`Old Proxy do not support Proxy Admin contracts`);
          }
          if (!currentProxyAdminOwner) {
            throw new Error(`no currentProxyAdminOwner found in ProxyAdmin`);
          }

          let executeReceipt;
          if (updateMethod) {
            executeReceipt = await execute(
              proxyAdminName,
              {...options, from: currentProxyAdminOwner},
              'upgradeAndCall',
              proxy.address,
              implementation.address,
              data
            );
          } else {
            executeReceipt = await execute(
              proxyAdminName,
              {...options, from: currentProxyAdminOwner},
              'upgrade',
              proxy.address,
              implementation.address
            );
          }
          if (!executeReceipt) {
            throw new Error(`could not execute ${changeImplementationMethod}`);
          }
        } else {
          let executeReceipt;
          if (
            changeImplementationMethod === 'upgradeToAndCall' &&
            !updateMethod
          ) {
            executeReceipt = await execute(
              name,
              {...options, from},
              'upgradeTo',
              implementation.address
            );
          } else {
            executeReceipt = await execute(
              name,
              {...options, from},
              changeImplementationMethod,
              implementation.address,
              data
            );
          }

          if (!executeReceipt) {
            throw new Error(`could not execute ${changeImplementationMethod}`);
          }
        }
      }
      const proxiedDeployment: DeploymentSubmission = {
        ...proxyContract,
        receipt: proxy.receipt,
        address: proxy.address,
        linkedData: options.linkedData,
        abi: mergedABI,
        implementation: implementation.address,
        args: proxy.args,
        execute: updateMethod
          ? {
              methodName: updateMethod,
              args: updateArgs,
            }
          : undefined,
      };
      if (oldDeployment) {
        // TODO reenable history with options
        if (oldDeployment.history) {
          proxiedDeployment.history = proxiedDeployment.history
            ? proxiedDeployment.history.concat([oldDeployment])
            : [oldDeployment];
        }
      }
      await saveDeployment(name, proxiedDeployment);

      const deployment = await partialExtension.get(name);
      return {
        ...deployment,
        newlyDeployed: true,
      };
    } else {
      if (oldDeployment.implementation !== implementation.address) {
        const proxiedDeployment: DeploymentSubmission = {
          ...oldDeployment,
          implementation: implementation.address,
          linkedData: options.linkedData,
          abi: mergedABI,
          execute: updateMethod
            ? {
                methodName: updateMethod,
                args: updateArgs,
              }
            : undefined,
        };

        // TODO reenable history with options
        if (oldDeployment.history) {
          proxiedDeployment.history = proxiedDeployment.history
            ? proxiedDeployment.history.concat([oldDeployment])
            : [oldDeployment];
        }
        await saveDeployment(name, proxiedDeployment);
      }

      const deployment = await partialExtension.get(name);
      return {
        ...deployment,
        newlyDeployed: false,
      };
    }
  }

  async function getProxyOwner(options: DeployOptions) {
    let address = options.from; // admim default to msg.sender
    if (typeof options.proxy === 'object') {
      address = options.proxy.owner || address;
    }
    return getFrom(address);
  }

  async function getDiamondOwner(options: DiamondOptions) {
    let address = options.from; // admim default to msg.sender
    address = options.owner || address;
    return getFrom(address);
  }

  async function getOptionalFrom(from?: string): Promise<{
    address?: Address;
    ethersSigner?: Signer;
    hardwareWallet?: string;
  }> {
    if (!from) {
      return {
        address: from,
        ethersSigner: undefined,
        hardwareWallet: undefined,
      };
    }
    return getFrom(from);
  }

  let ledgerSigner: any; // TODO type

  async function getFrom(from: string): Promise<{
    address: Address;
    ethersSigner: Signer | zk.Signer;
    hardwareWallet?: string;
    unknown: boolean;
<<<<<<< HEAD
  }> {
    let ethersSigner: Signer | undefined;
=======
  } {
    let ethersSigner: Signer | zk.Signer | undefined;
    let wallet: Wallet | zk.Wallet | undefined;
>>>>>>> b686f888
    let hardwareWallet: string | undefined = undefined;
    let unknown = false;

    if (from.length >= 64) {
      if (from.length === 64) {
        from = '0x' + from;
      }
      if (network.zksync) {
        wallet = new zk.Wallet(from, provider as zk.Provider);
        ethersSigner = wallet as unknown as zk.Signer;
      } else {
        wallet = new Wallet(from, provider);
        ethersSigner = wallet;
      }
      from = wallet.address;
    } else {
      if (availableAccounts[from.toLowerCase()]) {
        ethersSigner = provider.getSigner(from);
      } else {
        // TODO register protocol based account as availableAccounts ? if so do not else here
        const registeredProtocol =
          deploymentManager.addressesToProtocol[from.toLowerCase()];
        if (registeredProtocol) {
          if (registeredProtocol === 'external') {
            ethersSigner = provider.getSigner(from); //new WaitingTxSigner(from, provider);
            ethersSigner.sendTransaction = async (
              txRequest: TransactionRequest
            ) => {
              const response: {hash: string} = await enquirer.prompt({
                type: 'input',
                name: 'hash',
                message: `
                tx hash please
                to : ${txRequest.to}
                data : ${txRequest.data}
                value : ${txRequest.value}
                `,
              });

              return provider.getTransaction(response.hash);
            };
            hardwareWallet = 'external';
          } else if (registeredProtocol.startsWith('ledger')) {
            if (!ledgerSigner) {
              ledgerSigner = ledgerSignerFactory(
                provider,
                registeredProtocol.substr(9)
              );
            }

<<<<<<< HEAD
            // make sure to close an existing connection before every transaction since it's currently not being handled
            // properly by ethers
            if (ledgerSigner) {
              const __eth = await ledgerSigner._eth;
              await __eth.transport.device.close();

              ledgerSigner = undefined;
            }

            ethersSigner = new LedgerSigner(provider);
            hardwareWallet = 'ledger';

            ledgerSigner = ethersSigner;
=======
            hardwareWallet = 'ledger';
            ethersSigner = ledgerSigner;
>>>>>>> b686f888
          } else if (registeredProtocol.startsWith('privatekey')) {
            ethersSigner = new Wallet(registeredProtocol.substr(13), provider);
          } else if (registeredProtocol.startsWith('gnosis')) {
            ethersSigner = new Wallet(registeredProtocol.substr(13), provider);
          }
        }
      }
    }

    if (!ethersSigner) {
      unknown = true;
      ethersSigner = provider.getSigner(from);
    }

    return {address: from, ethersSigner, hardwareWallet, unknown};
  }

  // async function findEvents(contract: Contract, event: string, blockHash: string): Promise<any[]> {
  //   // TODO type the return type
  //   const filter = contract.filters[event]();
  //   const events = await contract.queryFilter(filter, blockHash);
  //   return events;
  // }

  function sigsFromABI(abi: any[]): string[] {
    return abi
      .filter((fragment: any) => fragment.type === 'function')
      .map((fragment: any) =>
        Interface.getSighash(FunctionFragment.from(fragment))
      );
  }

  async function _deployViaDiamondProxy(
    name: string,
    options: DiamondOptions
  ): Promise<DeployResult> {
    let proxy: Deployment | undefined;
    const proxyName = name + '_DiamondProxy';
    const oldDeployment = await getDeploymentOrNUll(name);
    if (oldDeployment) {
      proxy = await getDeployment(proxyName);
    }
    if (proxy && proxy.deployedBytecode === oldDiamonBase.deployedBytecode) {
      return _old_deployViaDiamondProxy(name, options);
    }

    const deployResult = _checkUpgradeIndex(
      oldDeployment,
      options.upgradeIndex
    );
    if (deployResult) {
      return deployResult;
    }

    let diamondArtifact: ExtendedArtifact = diamondBase;
    if (options.diamondContract) {
      if (typeof options.diamondContract === 'string') {
        diamondArtifact = await partialExtension.getExtendedArtifact(
          options.diamondContract
        );
      } else {
        diamondArtifact = options.diamondContract;
      }
    }

<<<<<<< HEAD
    const proxyName = name + '_DiamondProxy';
    const {address: owner, hardwareWallet} = await getDiamondOwner(options);
=======
    const {address: owner} = getDiamondOwner(options);
>>>>>>> b686f888
    const newSelectors: string[] = [];
    const facetSnapshot: Facet[] = [];
    let oldFacets: Facet[] = [];
    if (proxy) {
      const diamondProxy = new Contract(proxy.address, proxy.abi, provider);
      oldFacets = await diamondProxy.facets();
    }
    // console.log({ oldFacets: JSON.stringify(oldFacets, null, "  ") });

    const facetsSet = [...options.facets];
    if (options.defaultCutFacet === undefined || options.defaultCutFacet) {
      facetsSet.push({
        name: '_DefaultDiamondCutFacet',
        contract: diamondCutFacet,
        args: [],
        deterministic: true,
      });
    }
    if (
      options.defaultOwnershipFacet === undefined ||
      options.defaultOwnershipFacet
    ) {
      facetsSet.push({
        name: '_DefaultDiamondOwnershipFacet',
        contract: ownershipFacet,
        args: [],
        deterministic: true,
      });
    }
    facetsSet.push({
      name: '_DefaultDiamondLoupeFacet',
      contract: diamondLoupeFacet,
      args: [],
      deterministic: true,
    });

    let changesDetected = !oldDeployment;
    let abi: any[] = diamondArtifact.abi.concat([]);
    const facetCuts: FacetCut[] = [];
    let facetFound: string | undefined;
    for (const facet of facetsSet) {
      let deterministicFacet: string | boolean = true;
      let facetName;
      let artifact;
      let linkedData = options.linkedData;
      let libraries = options.libraries;
      let facetArgs = options.facetsArgs;
      if (typeof facet !== 'string') {
        if (facet.deterministic !== undefined) {
          deterministicFacet = facet.deterministic;
        }
      }
      let argsSpecific = false;
      if (typeof facet === 'string') {
        artifact = await partialExtension.getExtendedArtifact(facet);
        facetName = facet;
      } else {
        if (facet.linkedData) {
          linkedData = facet.linkedData;
        }
        if (facet.libraries) {
          libraries = facet.libraries;
        }
        if (facet.args !== undefined) {
          // TODO fix in master
          facetArgs = facet.args;
          argsSpecific = true;
        }
        if (facet.contract) {
          if (typeof facet.contract === 'string') {
            artifact = await partialExtension.getExtendedArtifact(
              facet.contract
            );
          } else {
            artifact = facet.contract;
          }
        } else {
          if (!facet.name) {
            throw new Error(
              `no name , not contract is specified for facet, cannot proceed`
            );
          }
          artifact = await partialExtension.getExtendedArtifact(facet.name);
        }

        facetName = facet.name;
        if (!facetName) {
          if (typeof facet.contract === 'string') {
            facetName = name + '_facet_' + facet.contract;
          } else {
            throw new Error(`facet has no name, please specify one`);
          }
        }
      }
      const constructor = artifact.abi.find(
        (fragment: {type: string; inputs: any[]}) =>
          fragment.type === 'constructor'
      );
      if (!argsSpecific && (!constructor || constructor.inputs.length === 0)) {
        // reset args for case where facet do not expect any and there was no specific args set on it
        facetArgs = [];
      }
      abi = mergeABIs([abi, artifact.abi], {
        check: true,
        skipSupportsInterface: false,
      });
      const implementation = await _deployOne(facetName, {
        contract: artifact,
        from: options.from,
        autoMine: options.autoMine,
        estimateGasExtra: options.estimateGasExtra,
        estimatedGasLimit: options.estimatedGasLimit,
        gasPrice: options.gasPrice,
        maxFeePerGas: options.maxFeePerGas,
        maxPriorityFeePerGas: options.maxPriorityFeePerGas,
        log: options.log,
        libraries,
        linkedData,
        args: facetArgs,
        deterministicDeployment: deterministicFacet,
      });
      let facetAddress: string;
      if (implementation.newlyDeployed) {
        // console.log(`facet ${facet} deployed at ${implementation.address}`);
        facetAddress = implementation.address;
        const newFacet = {
          facetAddress,
          functionSelectors: sigsFromABI(implementation.abi),
        };
        facetSnapshot.push(newFacet);
        newSelectors.push(...newFacet.functionSelectors);
      } else {
        const oldImpl = await getDeployment(facetName);
        facetAddress = oldImpl.address;
        const newFacet = {
          facetAddress,
          functionSelectors: sigsFromABI(oldImpl.abi),
        };
        facetSnapshot.push(newFacet);
        newSelectors.push(...newFacet.functionSelectors);
      }

      if (options.execute && !options.execute.contract) {
        const methods = artifact.abi.filter(
          (v) => v.name === options.execute?.methodName
        );
        if (methods.length > 0) {
          if (methods.length > 1) {
            throw new Error(
              `multiple method named "${options.execute.methodName}" found in facet`
            );
          } else {
            if (facetFound) {
              throw new Error(
                `multiple facet with method named "${options.execute.methodName}"`
              );
            } else {
              facetFound = facetAddress;
            }
          }
        }
      }
    }

    const oldSelectors: string[] = [];
    const oldSelectorsFacetAddress: {[selector: string]: string} = {};
    for (const oldFacet of oldFacets) {
      for (const selector of oldFacet.functionSelectors) {
        oldSelectors.push(selector);
        oldSelectorsFacetAddress[selector] = oldFacet.facetAddress;
      }
    }

    for (const newFacet of facetSnapshot) {
      const selectorsToAdd: string[] = [];
      const selectorsToReplace: string[] = [];

      for (const selector of newFacet.functionSelectors) {
        // TODO fix in master >0 to transform into >= 0
        if (oldSelectors.indexOf(selector) >= 0) {
          if (
            oldSelectorsFacetAddress[selector].toLowerCase() !==
            newFacet.facetAddress.toLowerCase()
          ) {
            selectorsToReplace.push(selector);
          }
        } else {
          selectorsToAdd.push(selector);
        }
      }

      if (selectorsToReplace.length > 0) {
        changesDetected = true;
        facetCuts.push({
          facetAddress: newFacet.facetAddress,
          functionSelectors: selectorsToReplace,
          action: FacetCutAction.Replace,
        });
      }

      if (selectorsToAdd.length > 0) {
        changesDetected = true;
        facetCuts.push({
          facetAddress: newFacet.facetAddress,
          functionSelectors: selectorsToAdd,
          action: FacetCutAction.Add,
        });
      }
    }

    const selectorsToDelete: string[] = [];
    for (const selector of oldSelectors) {
      if (newSelectors.indexOf(selector) === -1) {
        selectorsToDelete.push(selector);
      }
    }

    if (selectorsToDelete.length > 0) {
      changesDetected = true;
      facetCuts.unshift({
        facetAddress: '0x0000000000000000000000000000000000000000',
        functionSelectors: selectorsToDelete,
        action: FacetCutAction.Remove,
      });
    }

    let executeData = '0x';
    let executeAddress = '0x0000000000000000000000000000000000000000';
    if (options.execute) {
      let addressSpecified: string | undefined;
      let executionContract = new Contract(
        '0x0000000000000000000000000000000000000001',
        abi
      );
      if (options.execute.contract) {
        if (typeof options.execute.contract === 'string') {
          const executionDeployment = await _deployOne(
            options.execute.contract,
            {
              from: options.from,
              autoMine: options.autoMine,
              estimateGasExtra: options.estimateGasExtra,
              estimatedGasLimit: options.estimatedGasLimit,
              gasPrice: options.gasPrice,
              maxFeePerGas: options.maxFeePerGas,
              maxPriorityFeePerGas: options.maxPriorityFeePerGas,
              log: options.log,
              deterministicDeployment: true,
            }
          );
          executionContract = new Contract(
            executionDeployment.address,
            executionDeployment.abi
          );
          addressSpecified = executionContract.address;
        } else {
          const executionDeployment = await _deployOne(
            options.execute.contract.name,
            {
              from: options.from,
              contract: options.execute.contract.artifact,
              args: options.execute.contract.args,
              autoMine: options.autoMine,
              estimateGasExtra: options.estimateGasExtra,
              estimatedGasLimit: options.estimatedGasLimit,
              gasPrice: options.gasPrice,
              maxFeePerGas: options.maxFeePerGas,
              maxPriorityFeePerGas: options.maxPriorityFeePerGas,
              log: options.log,
              deterministicDeployment: true,
            }
          );
          executionContract = new Contract(
            executionDeployment.address,
            executionDeployment.abi
          );
        }
      }
      const txData = await executionContract.populateTransaction[
        options.execute.methodName
      ](...options.execute.args);
      executeData = txData.data || '0x';
      executeAddress =
        addressSpecified ||
        facetFound ||
        '0x0000000000000000000000000000000000000000';
    }

    if (changesDetected) {
      if (!proxy) {
        // TODO initializations only in case of new diamond
        // upgrade skip these

        // const initializations = [];

        // const interfaceList = ['0x']; // TODO
        // if (options.defaultCutFacet) {
        //   interfaceList.push('0x'); // TODO
        // }
        // if (options.defaultOwnershipFacet) {
        //   interfaceList.push('0x'); // TODO
        // }
        // const diamondERC165InitDeployment = await _deployOne(
        //   '_DiamondERC165Init',
        //   {
        //     from: options.from,
        //     deterministicDeployment: true,
        //     contract: diamondERC165Init,
        //     autoMine: options.autoMine,
        //     estimateGasExtra: options.estimateGasExtra,
        //     estimatedGasLimit: options.estimatedGasLimit,
        //     gasPrice: options.gasPrice,
        //     maxFeePerGas: options.maxFeePerGas,
        //     maxPriorityFeePerGas: options.maxPriorityFeePerGas,
        //     log: options.log,
        //   }
        // );
        // const diamondERC165InitContract = new Contract(
        //   diamondERC165InitDeployment.address,
        //   diamondERC165InitDeployment.abi
        // );
        // const interfaceInitTx =
        //   await diamondERC165InitContract.populateTransaction.setERC165(
        //     interfaceList,
        //     []
        //   );
        // initializations.push({
        //   initContract: diamondERC165InitDeployment.address,
        //   initData: interfaceInitTx.data,
        // });
        // if (executeData) {
        //   initializations.push({
        //     initContract: executeData,
        //     initData: executeAddress,
        //   });
        // }
        // const diamondConstructorArgs = [owner, facetCuts, initializations];

        const diamondConstructorArgs = options.diamondContractArgs || [
          '{owner}',
          '{facetCuts}',
          '{initializations}',
        ];

        const initializationsArgIndex =
          diamondConstructorArgs.indexOf('{initializations}');
        const erc165InitArgIndex = diamondConstructorArgs.indexOf('{erc165}');
        const initArgIndex = diamondConstructorArgs.indexOf('{init}');
        const initAddressArgIndex =
          diamondConstructorArgs.indexOf('{initAddress}');
        const initDataArgIndex = diamondConstructorArgs.indexOf('{initData}');
        const ownerArgIndex = diamondConstructorArgs.indexOf('{owner}');
        const facetCutsArgIndex = diamondConstructorArgs.indexOf('{facetCuts}');
        if (
          initializationsArgIndex >= 0 &&
          (initArgIndex >= 0 ||
            erc165InitArgIndex >= 0 ||
            initDataArgIndex >= 0)
        ) {
          throw new Error(
            `{initializations} found but also one or more of {init} {erc165} {initData}`
          );
        }

        // TODO option to add more to the list
        // else mechanism to set it up differently ? LoupeFacet without supportsInterface
        const interfaceList = ['0x48e2b093'];
        if (options.defaultCutFacet) {
          interfaceList.push('0x1f931c1c');
        }
        if (options.defaultOwnershipFacet) {
          interfaceList.push('0x7f5828d0');
        }

        if (initializationsArgIndex >= 0 || erc165InitArgIndex >= 0) {
          const diamondERC165InitDeployment = await _deployOne(
            '_DefaultDiamondERC165Init',
            {
              from: options.from,
              deterministicDeployment: true,
              contract: diamondERC165Init,
              autoMine: options.autoMine,
              estimateGasExtra: options.estimateGasExtra,
              estimatedGasLimit: options.estimatedGasLimit,
              gasPrice: options.gasPrice,
              maxFeePerGas: options.maxFeePerGas,
              maxPriorityFeePerGas: options.maxPriorityFeePerGas,
              log: options.log,
            }
          );
          const diamondERC165InitContract = new Contract(
            diamondERC165InitDeployment.address,
            diamondERC165InitDeployment.abi
          );
          const interfaceInitTx =
            await diamondERC165InitContract.populateTransaction.setERC165(
              interfaceList,
              []
            );
          if (initializationsArgIndex >= 0) {
            const initializations = [];
            initializations.push({
              initContract: interfaceInitTx.to,
              initData: interfaceInitTx.data,
            });
            diamondConstructorArgs[initializationsArgIndex] = initializations;
          } else {
            diamondConstructorArgs[erc165InitArgIndex] = {
              initContract: interfaceInitTx.to,
              initData: interfaceInitTx.data,
            };
          }
        }

        if (ownerArgIndex >= 0) {
          diamondConstructorArgs[ownerArgIndex] = owner;
        } else {
          // TODO ?
        }

        if (facetCutsArgIndex >= 0) {
          diamondConstructorArgs[facetCutsArgIndex] = facetCuts;
        } else {
          throw new Error(`diamond constructor needs a {facetCuts} argument`);
        }

        if (executeData) {
          if (initializationsArgIndex >= 0) {
            if (executeData !== '0x') {
              diamondConstructorArgs[initializationsArgIndex].push({
                initContract: executeAddress,
                initData: executeData,
              });
            }
          } else {
            if (initArgIndex >= 0) {
              diamondConstructorArgs[initArgIndex] = {
                initContract: executeAddress,
                initData: executeData,
              };
            } else if (initDataArgIndex >= 0) {
              diamondConstructorArgs[initDataArgIndex] = executeData;
              if (initAddressArgIndex >= 0) {
                diamondConstructorArgs[initAddressArgIndex] = executeAddress;
              }
            } else {
              throw new Error(
                `no {init} or {initData} found in list of args even though execute is set in option`
              );
            }
          }
        }

        let deterministicDiamondAlreadyDeployed = false;
        let expectedAddress: string | undefined = undefined;
        let salt =
          '0x0000000000000000000000000000000000000000000000000000000000000000';
        if (typeof options.deterministicSalt !== 'undefined') {
          if (typeof options.deterministicSalt === 'string') {
            if (options.deterministicSalt === salt) {
              throw new Error(
                `deterministicSalt cannot be 0x000..., it needs to be a non-zero bytes32 salt. This is to ensure you are explicitly specyfying different addresses for multiple diamonds`
              );
            } else {
              if (options.deterministicSalt.length !== 66) {
                throw new Error(
                  `deterministicSalt needs to be a string of 66 hexadecimal characters (including the 0x prefix)`
                );
              }
              salt = options.deterministicSalt;

              const factory = new ContractFactory(
                diamondArtifact.abi,
                diamondArtifact.bytecode
              );
              const unsignedTx = factory.getDeployTransaction(
                ...diamondConstructorArgs
              );
              if (typeof unsignedTx.data !== 'string') {
                throw new Error('unsigned tx data as bytes not supported');
              }

              const create2DeployerAddress =
                await deploymentManager.getDeterministicDeploymentFactoryAddress();
              expectedAddress = getCreate2Address(
                create2DeployerAddress,
                salt,
                unsignedTx.data || '0x'
              );
              const code = await provider.getCode(expectedAddress);
              if (code !== '0x') {
                deterministicDiamondAlreadyDeployed = true;
              }
            }
          } else {
            throw new Error(
              `deterministicSalt need to be a string, an non-zero bytes32 salt`
            );
          }
        }

        if (expectedAddress && deterministicDiamondAlreadyDeployed) {
          proxy = {
            ...diamondArtifact,
            address: expectedAddress,
            args: diamondConstructorArgs,
          };
          await saveDeployment(proxyName, proxy);
          await saveDeployment(name, {
            ...proxy,
            linkedData: options.linkedData,
            facets: facetSnapshot,
            abi,
          });
          await _deployViaDiamondProxy(name, options); // this would not recurse again as the name and proxyName are now saved
        } else {
          proxy = await _deployOne(proxyName, {
            contract: diamondArtifact,
            from: options.from,
            args: diamondConstructorArgs,
            autoMine: options.autoMine,
            deterministicDeployment: options.deterministicSalt,
            estimateGasExtra: options.estimateGasExtra,
            estimatedGasLimit: options.estimatedGasLimit,
            gasLimit: options.gasLimit,
            gasPrice: options.gasPrice,
            log: options.log,
            nonce: options.nonce,
            maxFeePerGas: options.maxFeePerGas,
            maxPriorityFeePerGas: options.maxPriorityFeePerGas,
            value: options.value,
          });

          await saveDeployment(proxyName, {...proxy, abi});
          await saveDeployment(name, {
            ...proxy,
            linkedData: options.linkedData,
            facets: facetSnapshot,
            abi,
            execute: options.execute,
          });
        }
      } else {
        if (!oldDeployment) {
          throw new Error(`Cannot find Deployment for ${name}`);
        }
        const currentOwner = await read(proxyName, 'owner');
        if (currentOwner.toLowerCase() !== owner.toLowerCase()) {
          throw new Error(
            'To change owner, you need to call `transferOwnership`'
          );
        }
        if (currentOwner === AddressZero) {
          throw new Error(
            'The Diamond belongs to no-one. It cannot be upgraded anymore'
          );
        }

        const executeReceipt = await execute(
          name,
          {...options, from: currentOwner},
          'diamondCut',
          facetCuts,
          executeData === '0x'
            ? '0x0000000000000000000000000000000000000000'
            : executeAddress || proxy.address, // TODO  || proxy.address should not be required, the facet should have been found
          executeData
        );
        if (!executeReceipt) {
          throw new Error('failed to execute');
        }

        const diamondDeployment: DeploymentSubmission = {
          ...oldDeployment,
          linkedData: options.linkedData,
          address: proxy.address,
          abi,
          facets: facetSnapshot,
          execute: options.execute, // TODO add receipt + tx hash
        };

        // TODO reenable history with options
        if (oldDeployment.history) {
          diamondDeployment.history = diamondDeployment.history
            ? diamondDeployment.history.concat([oldDeployment])
            : [oldDeployment];
        }

        await saveDeployment(name, diamondDeployment);
      }

      const deployment = await partialExtension.get(name);
      return {
        ...deployment,
        newlyDeployed: true,
      };
    } else {
      // const oldDeployment = await partialExtension.get(name);

      // const proxiedDeployment: DeploymentSubmission = {
      //   ...oldDeployment,
      //   facets: facetSnapshot,
      //   abi,
      //   execute: options.execute,
      // };
      // // TODO ?
      // // proxiedDeployment.history = proxiedDeployment.history
      // //   ? proxiedDeployment.history.concat([oldDeployment])
      // //   : [oldDeployment];
      // await saveDeployment(name, proxiedDeployment);

      const deployment = await partialExtension.get(name);
      return {
        ...deployment,
        newlyDeployed: false,
      };
    }
  }

  async function deploy(
    name: string,
    options: DeployOptions
  ): Promise<DeployResult> {
    options = {...options}; // ensure no change
    await init();
    if (!options.proxy) {
      return _deployOne(name, options);
    }
    return _deployViaProxy(name, options);
  }

  async function diamond(
    name: string,
    options: DiamondOptions
  ): Promise<DeployResult> {
    options = {...options}; // ensure no change
    await init();
    return _deployViaDiamondProxy(name, options);
  }

  async function rawTx(tx: SimpleTx): Promise<Receipt> {
    tx = {...tx};
    await init();
    const {
      address: from,
      ethersSigner,
      hardwareWallet,
      unknown,
    } = await getFrom(tx.from);

    const transactionData = {
      to: tx.to,
      gasLimit: tx.gasLimit,
      gasPrice: tx.gasPrice ? BigNumber.from(tx.gasPrice) : undefined,
      maxFeePerGas: tx.maxFeePerGas
        ? BigNumber.from(tx.maxFeePerGas)
        : undefined,
      maxPriorityFeePerGas: tx.maxPriorityFeePerGas
        ? BigNumber.from(tx.maxPriorityFeePerGas)
        : undefined,
      value: tx.value ? BigNumber.from(tx.value) : undefined,
      nonce: tx.nonce,
      data: tx.data,
    };

    await overrideGasLimit(transactionData, tx, (newOverrides) =>
      ethersSigner.estimateGas(newOverrides)
    );
    await setupGasPrice(transactionData);
    await setupNonce(from, transactionData);

    if (unknown) {
      throw new UnknownSignerError({
        from,
        ...transactionData,
      });
    }

    if (hardwareWallet) {
      log(` please confirm on your ${hardwareWallet}`);
    }
    let pendingTx = (await handleSpecificErrors(
      ethersSigner.sendTransaction(transactionData)
    )) as TransactionResponse;
    pendingTx = await onPendingTx(pendingTx);
    if (tx.autoMine) {
      try {
        await provider.send('evm_mine', []);
      } catch (e) {}
    }
    return pendingTx.wait();
  }

  async function catchUnknownSigner(
    action: Promise<any> | (() => Promise<any>),
    options?: {log?: boolean}
  ): Promise<null | {
    from: string;
    to?: string;
    value?: string;
    data?: string;
  }> {
    const outputLog = !options || options.log === undefined || options.log;
    try {
      if (action instanceof Promise) {
        await action;
      } else {
        await action();
      }
    } catch (e) {
      if (e instanceof UnknownSignerError) {
        const {from, to, data, value, contract} = e.data;
        if (outputLog) {
          console.log(
            `---------------------------------------------------------------------------------------`
          );
          console.error('no signer for ' + from);
          console.log(`Please execute the following:`);
          console.log(
            `---------------------------------------------------------------------------------------`
          );
          if (contract) {
            console.log(
              `
from: ${from}
to: ${to} (${contract.name})${
                value
                  ? '\nvalue: ' +
                    (typeof value === 'string' ? value : value.toString())
                  : ''
              }
method: ${contract.method}
args:
  - ${contract.args.join('\n  - ')}

(raw data: ${data} )
`
            );
          } else {
            console.log(
              `
from: ${from}
to: ${to ? to : '0x0000000000000000000000000000000000000000'}${
                value
                  ? '\nvalue: ' +
                    (typeof value === 'string' ? value : value.toString())
                  : ''
              }
data: ${data}
`
            );
          }
          console.log(
            `---------------------------------------------------------------------------------------`
          );
        }
        if (!value || typeof value === 'string') {
          return {from, to, value, data};
        }
        return {from, to, value: value?.toString(), data};
      } else {
        throw e;
      }
    }
    return null;
  }

  async function execute(
    name: string,
    options: TxOptions,
    methodName: string,
    ...args: any[]
  ): Promise<Receipt> {
    options = {...options}; // ensure no change
    await init();
    const {
      address: from,
      ethersSigner,
      hardwareWallet,
      unknown,
    } = await getFrom(options.from);

    let tx;
    const deployment = await partialExtension.get(name);
    const abi = deployment.abi;
    const overrides = {
      gasLimit: options.gasLimit,
      gasPrice: options.gasPrice ? BigNumber.from(options.gasPrice) : undefined, // TODO cinfig
      maxFeePerGas: options.maxFeePerGas
        ? BigNumber.from(options.maxFeePerGas)
        : undefined,
      maxPriorityFeePerGas: options.maxPriorityFeePerGas
        ? BigNumber.from(options.maxPriorityFeePerGas)
        : undefined,
      value: options.value ? BigNumber.from(options.value) : undefined,
      nonce: options.nonce,
    };

    const ethersContract = new Contract(deployment.address, abi, ethersSigner);
    if (!ethersContract.functions[methodName]) {
      throw new Error(
        `No method named "${methodName}" on contract deployed as "${name}"`
      );
    }

    const numArguments =
      ethersContract.interface.getFunction(methodName).inputs.length;
    if (args.length !== numArguments) {
      throw new Error(
        `expected ${numArguments} arguments for method "${methodName}", got ${args.length}`
      );
    }

    await overrideGasLimit(overrides, options, (newOverrides) => {
      const ethersArgsWithGasLimit = args
        ? args.concat([newOverrides])
        : [newOverrides];
      return ethersContract.estimateGas[methodName](...ethersArgsWithGasLimit);
    });
    await setupGasPrice(overrides);
    await setupNonce(from, overrides);
    const ethersArgs = args ? args.concat([overrides]) : [overrides];

    if (unknown) {
      const ethersArgs = args ? args.concat([overrides]) : [overrides];
      const {data} = await ethersContract.populateTransaction[methodName](
        ...ethersArgs
      );
      throw new UnknownSignerError({
        from,
        to: deployment.address,
        data,
        value: options.value,
        contract: {
          name,
          method: methodName,
          args,
        },
      });
    }

    if (options.log || hardwareWallet) {
      print(`executing ${name}.${methodName}`);
      if (hardwareWallet) {
        print(` (please confirm on your ${hardwareWallet})`);
      }
    }

    tx = await handleSpecificErrors(
      ethersContract.functions[methodName](...ethersArgs)
    );

    tx = await onPendingTx(tx);

    if (options.log || hardwareWallet) {
      print(` (tx: ${tx.hash}) ...`);
    }

    if (options.autoMine) {
      try {
        await provider.send('evm_mine', []);
      } catch (e) {}
    }
    const receipt = await tx.wait();
    if (options.log || hardwareWallet) {
      print(`: performed with ${receipt.gasUsed} gas\n`);
    }
    return receipt;
  }

  // TODO ?
  // async function rawCall(to: string, data: string) {
  //   // TODO call it eth_call?
  //   await init();
  //   return provider.send("eth_call", [
  //     {
  //       to,
  //       data
  //     },
  //     "latest"
  //   ]); // TODO overrides
  // }

  async function read(
    name: string,
    options: CallOptions | string,
    methodName?: string | any,
    ...args: unknown[]
  ) {
    if (typeof options === 'string') {
      if (typeof methodName !== 'undefined') {
        args.unshift(methodName);
      }
      methodName = options;
      options = {};
    }
    options = {...options}; // ensure no change
    await init();
    if (typeof args === 'undefined') {
      args = [];
    }
<<<<<<< HEAD
    let caller: Web3Provider | Signer = provider;
    const {ethersSigner} = await getOptionalFrom(options.from);
=======
    let caller: Web3Provider | Signer | zk.Web3Provider | zk.Signer = provider;
    const {ethersSigner} = getOptionalFrom(options.from);
>>>>>>> b686f888
    if (ethersSigner) {
      caller = ethersSigner;
    }
    const deployment = await partialExtension.get(name);
    if (!deployment) {
      throw new Error(`no contract named "${name}"`);
    }
    const abi = deployment.abi;
    const overrides: PayableOverrides = {
      gasLimit: options.gasLimit,
      gasPrice: options.gasPrice ? BigNumber.from(options.gasPrice) : undefined, // TODO cinfig
      maxFeePerGas: options.maxFeePerGas
        ? BigNumber.from(options.maxFeePerGas)
        : undefined,
      maxPriorityFeePerGas: options.maxPriorityFeePerGas
        ? BigNumber.from(options.maxPriorityFeePerGas)
        : undefined,
      value: options.value ? BigNumber.from(options.value) : undefined,
      nonce: options.nonce,
    };
    cleanupOverrides(overrides);
    const ethersContract = new Contract(
      deployment.address,
      abi,
      caller as Signer
    );
    // populate function
    // if (options.outputTx) {
    //   const method = ethersContract.populateTransaction[methodName];
    //   if (!method) {
    //     throw new Error(
    //       `no method named "${methodName}" on contract "${name}"`
    //     );
    //   }
    //   if (args.length > 0) {
    //     return method(...args, overrides);
    //   } else {
    //     return method(overrides);
    //   }
    // }
    const method = ethersContract.callStatic[methodName];
    if (!method) {
      throw new Error(`no method named "${methodName}" on contract "${name}"`);
    }
    if (args.length > 0) {
      return method(...args, overrides);
    } else {
      return method(overrides);
    }
  }

  const extension: DeploymentsExtension = {
    ...partialExtension,
    fetchIfDifferent,
    deploy,
    diamond: {
      deploy: diamond,
    },
    catchUnknownSigner,
    execute,
    rawTx,
    read,
    deterministic,
  };

  const utils = {
    dealWithPendingTransactions: async (
      pendingTxs: {
        [txHash: string]: {
          name: string;
          deployment?: any;
          rawTx: string;
          decoded: {
            from: string;
            gasPrice?: string;
            maxFeePerGas?: string | BigNumber;
            maxPriorityFeePerGas?: string | BigNumber;
            gasLimit: string;
            to: string;
            value: string;
            nonce: number;
            data: string;
            r: string;
            s: string;
            v: number;
            // creates: tx.creates, // TODO test
            chainId: number;
          };
        };
      },
      pendingTxPath: string,
      globalGasPrice: string | undefined
    ) => {
      await init();
      const txHashes = Object.keys(pendingTxs);
      for (const txHash of txHashes) {
        let tx: Transaction | undefined;
        const txData = pendingTxs[txHash];
        if (txData.rawTx || txData.decoded) {
          if (txData.rawTx) {
            tx = parseTransaction(txData.rawTx);
          } else {
            tx = recode(txData.decoded);
          }
          // alternative add options to deploy task to delete pending tx, combined with --gasprice this would work (except for timing edge case)
        } else {
          console.error(`no access to raw data for tx ${txHash}`);
        }

        const txFromPeers = await network.provider.send(
          'eth_getTransactionByHash',
          [txHash]
        );

        let feeHistory:
          | {
              baseFeePerGas: string[];
              gasUsedRatio?: number[]; // not documented on https://playground.open-rpc.org/?schemaUrl=https://raw.githubusercontent.com/ethereum/eth1.0-apis/assembled-spec/openrpc.json&uiSchema%5BappBar%5D%5Bui:splitView%5D=false&uiSchema%5BappBar%5D%5Bui:input%5D=false&uiSchema%5BappBar%5D%5Bui:examplesDropdown%5D=false
              oldestBlock: number;
              reward: string[][];
            }
          | undefined = undefined;
        let newGasPriceS = globalGasPrice;
        if (!newGasPriceS) {
          newGasPriceS = await network.provider.send('eth_gasPrice', []);
          try {
            feeHistory = await network.provider.send('eth_feeHistory', [
              4,
              'latest',
              [25, 75],
            ]);
          } catch (e) {}
        }
        const newGasPrice = BigNumber.from(newGasPriceS);

        let newBaseFee: BigNumber | undefined = undefined;
        if (feeHistory) {
          newBaseFee = BigNumber.from(
            feeHistory.baseFeePerGas[feeHistory.baseFeePerGas.length - 1]
          );
        }

        const choices = ['skip (forget tx)'];
        if (!txFromPeers) {
          if (tx) {
            choices.unshift('broadcast again');
          }
          console.log(`transaction ${txHash} cannot be found among peers`);
        } else {
          choices.unshift('continue waiting');
          if (tx) {
            console.log(
              `transaction ${txHash} still pending... It used a gas pricing config of ${
                tx.gasPrice
                  ? `(gasPrice: ${tx.gasPrice.toString()} wei)`
                  : tx.maxPriorityFeePerGas || tx.maxPriorityFeePerGas
                  ? `maxPriorityFeePerGas: ${tx.maxPriorityFeePerGas?.toString()} maxFeePerGas: ${tx.maxFeePerGas?.toString()}`
                  : ``
              } ,
              current gas price is ${newGasPrice.toString()} wei
              ${newBaseFee ? `new baseFee is ${newBaseFee.toString()}` : ''}
              `
            );
          } else {
            console.log(`transaction ${txHash} still pending...`);
          }
        }

        if (tx && tx.gasPrice && tx.gasPrice.lt(newGasPrice)) {
          choices.unshift('increase gas');
        } else if (tx && (tx.maxFeePerGas || tx.maxPriorityFeePerGas)) {
          // choices.unshift(); // TODO
          // console.log('TODO handle EIP1559 gas pricing increase');
          choices.unshift('increase gas');
        }

        const prompt = new (enquirer as any).Select({
          name: 'action',
          message: 'Choose what to do with the pending transaction:',
          choices,
        });

        const answer = await prompt.run();
        let txHashToWait: string | undefined;
        if (answer !== 'skip (forget tx)') {
          if (answer === 'continue waiting') {
            console.log('waiting for transaction...');
            txHashToWait = txHash;
          } else if (answer === 'broadcast again') {
            if (!tx) {
              throw new Error(`cannot resubmit a tx if info not available`);
            }

            if (txData.rawTx) {
              const tx = (await handleSpecificErrors(
                provider.sendTransaction(txData.rawTx)
              )) as TransactionResponse;
              txHashToWait = tx.hash;
              if (tx.hash !== txHash) {
                console.error('non mathcing tx hashes after resubmitting...');
              }
              console.log('waiting for newly broadcasted tx ...');
            } else {
              console.log('resigning the tx...');
              const {ethersSigner, hardwareWallet} = await getOptionalFrom(
                tx.from
              );
              if (!ethersSigner) {
                throw new Error('no signer for ' + tx.from);
              }

              if (hardwareWallet) {
                print(` (please confirm on your ${hardwareWallet})`);
              }

              const txReq = await handleSpecificErrors(
                ethersSigner.sendTransaction(
                  cleanupOverrides({
                    to: tx.to,
                    from: tx.from,
                    nonce: tx.nonce,

                    gasLimit: tx.gasLimit,
                    gasPrice: tx.gasPrice,
                    maxFeePerGas: tx.maxFeePerGas,
                    maxPriorityFeePerGas: tx.maxPriorityFeePerGas,

                    data: tx.data,
                    value: tx.value,
                    chainId: tx.chainId,
                    type: tx.type === null ? undefined : tx.type,
                    accessList: tx.accessList,
                  })
                )
              );
              txHashToWait = txReq.hash;
              if (txReq.hash !== txHash) {
                delete pendingTxs[txHash];
                if (Object.keys(pendingTxs).length === 0) {
                  fs.removeSync(pendingTxPath);
                } else {
                  fs.writeFileSync(
                    pendingTxPath,
                    JSON.stringify(pendingTxs, null, '  ')
                  );
                }
                await onPendingTx(txReq);
                console.error('non mathcing tx hashes after resubmitting...');
              }
            }
          } else if (answer === 'increase gas') {
            if (!tx) {
              throw new Error(`cannot resubmit a tx if info not available`);
            }
            const {ethersSigner, hardwareWallet} = await getOptionalFrom(
              tx.from
            );
            if (!ethersSigner) {
              throw new Error('no signer for ' + tx.from);
            }

            if (hardwareWallet) {
              print(` (please confirm on your ${hardwareWallet})`);
            }

            const gasPriceSetup = await getGasPrice();
            const maxFeePerGas = gasPriceSetup.maxFeePerGas;
            const maxPriorityFeePerGas = gasPriceSetup.maxPriorityFeePerGas;
            let gasPrice: BigNumber | undefined;
            if (!maxFeePerGas && !maxPriorityFeePerGas) {
              gasPrice = gasPriceSetup.gasPrice;
              if (gasPrice) {
                console.log('using legacy gasPrice with gasprice passed in');
              }
            }
            // if (!gasPrice && !maxFeePerGas && !maxPriorityFeePerGas) {
            //   console.log('using legacy gasPrice, TODO handle auto pricing')
            //   gasPrice = newGasPrice;
            // }

            const txReq = await handleSpecificErrors(
              ethersSigner.sendTransaction(
                cleanupOverrides({
                  to: tx.to,
                  from: tx.from,
                  nonce: tx.nonce,

                  gasLimit: tx.gasLimit,
                  gasPrice,
                  maxFeePerGas,
                  maxPriorityFeePerGas,

                  data: tx.data,
                  value: tx.value,
                  chainId: tx.chainId,
                  type: tx.type === null ? undefined : tx.type,
                  accessList: tx.accessList,
                })
              )
            );
            txHashToWait = txReq.hash;
            delete pendingTxs[txHash];
            if (Object.keys(pendingTxs).length === 0) {
              fs.removeSync(pendingTxPath);
            } else {
              fs.writeFileSync(
                pendingTxPath,
                JSON.stringify(pendingTxs, null, '  ')
              );
            }
            await onPendingTx(txReq);
            console.log(`new transaction submitted, waiting... ${txReq.hash}`);
          }
        }

        if (txHashToWait) {
          const receipt = await waitForTx(
            network.provider,
            txHashToWait,
            false
          );
          if (
            (!receipt.status || receipt.status == 1) && // ensure we do not save failed deployment
            receipt.contractAddress &&
            txData.name
          ) {
            await saveDeployment(txData.name, {
              ...txData.deployment,
              receipt,
            });
          }
        }

        delete pendingTxs[txHash];
        if (Object.keys(pendingTxs).length === 0) {
          fs.removeSync(pendingTxPath);
        } else {
          fs.writeFileSync(
            pendingTxPath,
            JSON.stringify(pendingTxs, null, '  ')
          );
        }
      }
    },
  };

  // ////////// Backward compatible for transition: //////////////////
  (extension as any).call = (
    options: any,
    name: string,
    methodName: string,
    ...args: any[]
  ): Promise<any> => {
    if (typeof options === 'string') {
      args = args || [];
      if (methodName !== undefined) {
        args.unshift(methodName);
      }
      methodName = name;
      name = options;
      options = {};
    }
    return read(name, options, methodName, ...args);
  };

  (extension as any).sendTxAndWait = (
    options: TxOptions,
    name: string,
    methodName: string,
    ...args: any[]
  ): Promise<Receipt | null> => {
    return execute(name, options, methodName, ...args);
  };

  (extension as any).deployIfDifferent = (
    name: string,
    options: DeployOptions,
    contractName: string,
    ...args: any[]
  ): Promise<DeployResult> => {
    options.contract = contractName;
    options.args = args;
    return deploy(name, options);
  };
  // ////////////////////////////////////////////////////////////////////

  async function _old_deployViaDiamondProxy(
    name: string,
    options: DiamondOptions
  ): Promise<DeployResult> {
    if (options.log) {
      log(`handling old diamond ${name} ...`);
    }
    const oldDeployment = await getDeploymentOrNUll(name);
    let proxy: Deployment | undefined;
    const deployResult = _checkUpgradeIndex(
      oldDeployment,
      options.upgradeIndex
    );
    if (deployResult) {
      return deployResult;
    }

    if (options.deterministicSalt) {
      throw new Error(`old diamonds do not support determinsitc deployment`);
      // need to compute the resulting address accurately
    }

    const proxyName = name + '_DiamondProxy';
    const {address: owner, hardwareWallet} = getDiamondOwner(options);
    const newSelectors: string[] = [];
    const facetSnapshot: Facet[] = [];
    const oldFacets: Facet[] = [];
    const selectorToNotTouch: {[selector: string]: boolean} = {};
    for (const selector of [
      '0xcdffacc6',
      '0x52ef6b2c',
      '0xadfca15e',
      '0x7a0ed627',
      '0x01ffc9a7',
      '0x1f931c1c',
      '0xf2fde38b',
      '0x8da5cb5b',
    ]) {
      selectorToNotTouch[selector] = true;
    }
    if (oldDeployment) {
      proxy = await getDeployment(proxyName);
      const diamondProxy = new Contract(proxy.address, proxy.abi, provider);

      const currentFacets: Facet[] = await diamondProxy.facets();
      for (const currentFacet of currentFacets) {
        oldFacets.push(currentFacet);

        // ensure DiamondLoupeFacet, OwnershipFacet and DiamondCutFacet are kept // TODO options to delete cut them out?
        if (
          findAll(
            [
              '0xcdffacc6',
              '0x52ef6b2c',
              '0xadfca15e',
              '0x7a0ed627',
              '0x01ffc9a7',
            ],
            currentFacet.functionSelectors
          ) || // Loupe
          currentFacet.functionSelectors[0] === '0x1f931c1c' || // DiamoncCut
          findAll(['0xf2fde38b', '0x8da5cb5b'], currentFacet.functionSelectors) // ERC173
        ) {
          facetSnapshot.push(currentFacet);
          newSelectors.push(...currentFacet.functionSelectors);
        }
      }
    } else {
      throw new Error(`old diamond deployments are now disabled`);
    }
    // console.log({ oldFacets: JSON.stringify(oldFacets, null, "  ") });

    let changesDetected = !oldDeployment;
    let abi: any[] = oldDiamonBase.abi.concat([]);
    const facetCuts: FacetCut[] = [];
    for (const facet of options.facets) {
      let facetName;
      let artifact;
      let linkedData = options.linkedData;
      let libraries = options.libraries;
      let facetArgs = options.facetsArgs;
      let argsSpecific = false;
      if (typeof facet === 'string') {
        artifact = await partialExtension.getExtendedArtifact(facet);
        facetName = facet;
      } else {
        if (facet.linkedData) {
          linkedData = facet.linkedData;
        }
        if (facet.libraries) {
          libraries = facet.libraries;
        }
        if (facet.args) {
          facetArgs = facet.args;
          argsSpecific = true;
        }
        if (facet.contract) {
          if (typeof facet.contract === 'string') {
            artifact = await partialExtension.getExtendedArtifact(
              facet.contract
            );
          } else {
            artifact = facet.contract;
          }
        } else {
          if (!facet.name) {
            throw new Error(
              `no name , not contract is specified for facet, cannot proceed`
            );
          }
          artifact = await partialExtension.getExtendedArtifact(facet.name);
        }

        facetName = facet.name;
        if (!facetName) {
          if (typeof facet.contract === 'string') {
            facetName = name + '_facet_' + facet.contract;
          } else {
            throw new Error(`facet has no name, please specify one`);
          }
        }
      }
      const constructor = artifact.abi.find(
        (fragment: {type: string; inputs: any[]}) =>
          fragment.type === 'constructor'
      );
      if ((!argsSpecific && !constructor) || constructor.inputs.length === 0) {
        // reset args for case where facet do not expect any and there was no specific args set on it
        facetArgs = [];
      }
      abi = mergeABIs([abi, artifact.abi], {
        check: true,
        skipSupportsInterface: false,
      });
      // TODO allow facet to be named so multiple version could coexist
      const implementation = await _deployOne(facetName, {
        contract: artifact,
        from: options.from,
        autoMine: options.autoMine,
        estimateGasExtra: options.estimateGasExtra,
        estimatedGasLimit: options.estimatedGasLimit,
        gasPrice: options.gasPrice,
        maxFeePerGas: options.maxFeePerGas,
        maxPriorityFeePerGas: options.maxPriorityFeePerGas,
        log: options.log,
        // deterministicDeployment: options.deterministicDeployment, // todo ?
        libraries,
        linkedData,
        args: facetArgs,
      });
      if (implementation.newlyDeployed) {
        // console.log(`facet ${facet} deployed at ${implementation.address}`);
        const newFacet = {
          facetAddress: implementation.address,
          functionSelectors: sigsFromABI(implementation.abi),
        };
        facetSnapshot.push(newFacet);
        newSelectors.push(...newFacet.functionSelectors);
      } else {
        const oldImpl = await getDeployment(facetName);
        const newFacet = {
          facetAddress: oldImpl.address,
          functionSelectors: sigsFromABI(oldImpl.abi),
        };
        facetSnapshot.push(newFacet);
        newSelectors.push(...newFacet.functionSelectors);
      }
    }

    const oldSelectors: string[] = [];
    const oldSelectorsFacetAddress: {[selector: string]: string} = {};
    for (const oldFacet of oldFacets) {
      for (const selector of oldFacet.functionSelectors) {
        oldSelectors.push(selector);
        oldSelectorsFacetAddress[selector] = oldFacet.facetAddress;
      }
    }

    for (const newFacet of facetSnapshot) {
      const selectorsToAdd: string[] = [];
      const selectorsToReplace: string[] = [];

      for (const selector of newFacet.functionSelectors) {
        if (oldSelectors.indexOf(selector) > 0) {
          if (
            oldSelectorsFacetAddress[selector].toLowerCase() !==
              newFacet.facetAddress.toLowerCase() &&
            !selectorToNotTouch[selector]
          ) {
            selectorsToReplace.push(selector);
          }
        } else {
          if (!selectorToNotTouch[selector]) {
            selectorsToAdd.push(selector);
          }
        }
      }

      if (selectorsToReplace.length > 0) {
        changesDetected = true;
        facetCuts.push({
          facetAddress: newFacet.facetAddress,
          functionSelectors: selectorsToReplace,
          action: FacetCutAction.Replace,
        });
      }

      if (selectorsToAdd.length > 0) {
        changesDetected = true;
        facetCuts.push({
          facetAddress: newFacet.facetAddress,
          functionSelectors: selectorsToAdd,
          action: FacetCutAction.Add,
        });
      }
    }

    const selectorsToDelete: string[] = [];
    for (const selector of oldSelectors) {
      if (newSelectors.indexOf(selector) === -1) {
        selectorsToDelete.push(selector);
      }
    }

    if (selectorsToDelete.length > 0) {
      changesDetected = true;
      facetCuts.unshift({
        facetAddress: '0x0000000000000000000000000000000000000000',
        functionSelectors: selectorsToDelete,
        action: FacetCutAction.Remove,
      });
    }

    let data = '0x';
    if (options.execute) {
      const diamondContract = new Contract(
        '0x0000000000000000000000000000000000000001',
        abi
      );
      const txData = await diamondContract.populateTransaction[
        options.execute.methodName
      ](...options.execute.args);
      data = txData.data || '0x';
    }

    if (changesDetected) {
      if (!proxy) {
        throw new Error(
          `no proxy found: old diamond deployments are now disabled`
        );
      } else {
        const currentOwner = await read(proxyName, 'owner');
        if (currentOwner.toLowerCase() !== owner.toLowerCase()) {
          throw new Error(
            'To change owner, you need to call `transferOwnership`'
          );
        }
        if (currentOwner === AddressZero) {
          throw new Error(
            'The Diamond belongs to no-one. It cannot be upgraded anymore'
          );
        }

        const executeReceipt = await execute(
          name,
          {...options, from: currentOwner},
          'diamondCut',
          facetCuts,
          data === '0x'
            ? '0x0000000000000000000000000000000000000000'
            : proxy.address,
          data
        );
        if (!executeReceipt) {
          throw new Error('failed to execute');
        }

        const diamondDeployment: DeploymentSubmission = {
          ...oldDeployment,
          linkedData: options.linkedData,
          address: proxy.address,
          abi,
          facets: facetSnapshot,
          execute: options.execute, // TODO add receipt + tx hash
        };

        // TODO reenable history with options
        if (oldDeployment.history) {
          diamondDeployment.history = diamondDeployment.history
            ? diamondDeployment.history.concat([oldDeployment])
            : [oldDeployment];
        }

        await saveDeployment(name, diamondDeployment);
      }

      const deployment = await partialExtension.get(name);
      return {
        ...deployment,
        newlyDeployed: true,
      };
    } else {
      const deployment = await partialExtension.get(name);
      return {
        ...deployment,
        newlyDeployed: false,
      };
    }
  }

  return {extension, utils};
}

function pause(duration: number): Promise<void> {
  return new Promise((res) => setTimeout(res, duration * 1000));
}

export async function waitForTx(
  ethereum: EthereumProvider,
  txHash: string,
  isContract: boolean
): Promise<Receipt> {
  let receipt;
  // eslint-disable-next-line no-constant-condition
  while (true) {
    try {
      receipt = await ethereum.send('eth_getTransactionReceipt', [txHash]);
    } catch (e) {}
    if (receipt && receipt.blockNumber) {
      if (isContract) {
        if (!receipt.contractAddress) {
          throw new Error('contract not deployed');
        } else {
          return receipt;
        }
      } else {
        return receipt;
      }
    }
    await pause(2);
  }
}<|MERGE_RESOLUTION|>--- conflicted
+++ resolved
@@ -63,29 +63,7 @@
   Transaction,
 } from '@ethersproject/transactions';
 
-let ledgerSigner: Signer;
-
-function ledgerSignerFactory(
-  provider: Web3Provider | zk.Web3Provider,
-  path: string
-): Signer {
-  try {
-    // eslint-disable-next-line @typescript-eslint/no-var-requires
-    const hardwareWalletModule = require('@ethersproject/hardware-wallets');
-    return new hardwareWalletModule.LedgerSigner(provider, 'default', path);
-  } catch (_) {
-    try {
-      // eslint-disable-next-line @typescript-eslint/no-var-requires
-      const hardwareWalletModule = require('@anders-t/ethers-ledger');
-      return new hardwareWalletModule.LedgerSigner(provider, path);
-    } catch (e) {
-      console.error(
-        `failed to loader hardhware wallet module for ledger, you can either use "@ethersproject/hardware-wallets" which as time of writing does not work or use "@anders-t/ethers-ledger."`
-      );
-      throw e;
-    }
-  }
-}
+let LedgerSigner: any; // TODO type
 
 async function handleSpecificErrors<T>(p: Promise<T>): Promise<T> {
   let result: T;
@@ -570,14 +548,13 @@
     };
 
     let factory;
-    let factoryDeps: string[] = [];
     if (network.zksync) {
       factory = new zk.ContractFactory(
         linkedArtifact.abi,
         linkedArtifact.bytecode,
         ethersSigner as zk.Signer
       );
-      factoryDeps = await extractFactoryDeps(linkedArtifact);
+      const factoryDeps = await extractFactoryDeps(linkedArtifact);
       const customData = {
         customData: {
           factoryDeps,
@@ -699,7 +676,6 @@
       receipt,
       transactionHash: receipt.transactionHash,
       libraries: options.libraries,
-      factoryDeps,
     };
     await saveDeployment(name, deployment);
     if (options.log || hardwareWallet) {
@@ -984,10 +960,13 @@
           });
           const newData = newTransaction.data?.toString();
 
-          const oldFlattened = hexConcat(deployment.factoryDeps || []);
+          const deserialize = zk.utils.parseTransaction(
+            transaction.data
+          ) as any;
+          const desFlattened = hexConcat(deserialize.customData.factoryDeps);
           const newFlattened = hexConcat(factoryDeps);
 
-          if (transaction.data !== newData || oldFlattened != newFlattened) {
+          if (deserialize.data !== newData || desFlattened != newFlattened) {
             return {differences: true, address: deployment.address};
           }
           return {differences: false, address: deployment.address};
@@ -1290,11 +1269,7 @@
 
     const proxyName = name + '_Proxy';
     const {address: owner} = await getProxyOwner(options);
-    const {
-      address: from,
-      ethersSigner,
-      hardwareWallet,
-    } = await getFrom(options.from);
+    const {address: from} = await getFrom(options.from);
     const implementationArgs = options.args ? [...options.args] : [];
 
     // --- Implementation Deployment ---
@@ -1749,14 +1724,9 @@
     ethersSigner: Signer | zk.Signer;
     hardwareWallet?: string;
     unknown: boolean;
-<<<<<<< HEAD
   }> {
-    let ethersSigner: Signer | undefined;
-=======
-  } {
     let ethersSigner: Signer | zk.Signer | undefined;
     let wallet: Wallet | zk.Wallet | undefined;
->>>>>>> b686f888
     let hardwareWallet: string | undefined = undefined;
     let unknown = false;
 
@@ -1799,15 +1769,32 @@
               return provider.getTransaction(response.hash);
             };
             hardwareWallet = 'external';
-          } else if (registeredProtocol.startsWith('ledger')) {
-            if (!ledgerSigner) {
-              ledgerSigner = ledgerSignerFactory(
-                provider,
-                registeredProtocol.substr(9)
-              );
+          } else if (registeredProtocol === 'ledger') {
+            if (!LedgerSigner) {
+              // eslint-disable-next-line @typescript-eslint/no-unused-vars
+              let error: any | undefined;
+              try {
+                // eslint-disable-next-line @typescript-eslint/no-var-requires
+                const hardwareWalletModule = require('@ethersproject/hardware-wallets');
+                LedgerSigner = hardwareWalletModule.LedgerSigner;
+              } catch (e) {
+                error = e;
+                try {
+                  // eslint-disable-next-line @typescript-eslint/no-var-requires
+                  const hardwareWalletModule = require('@anders-t/ethers-ledger');
+                  LedgerSigner = hardwareWalletModule.LedgerSigner;
+                  error = undefined;
+                } catch (e) {}
+              }
+
+              if (error) {
+                console.error(
+                  `failed to loader hardhware wallet module for ledger, you can either use "@ethersproject/hardware-wallets" which as time of writing does not work or use "@anders-t/ethers-ledger."`
+                );
+                throw error;
+              }
             }
 
-<<<<<<< HEAD
             // make sure to close an existing connection before every transaction since it's currently not being handled
             // properly by ethers
             if (ledgerSigner) {
@@ -1821,10 +1808,6 @@
             hardwareWallet = 'ledger';
 
             ledgerSigner = ethersSigner;
-=======
-            hardwareWallet = 'ledger';
-            ethersSigner = ledgerSigner;
->>>>>>> b686f888
           } else if (registeredProtocol.startsWith('privatekey')) {
             ethersSigner = new Wallet(registeredProtocol.substr(13), provider);
           } else if (registeredProtocol.startsWith('gnosis')) {
@@ -1890,12 +1873,7 @@
       }
     }
 
-<<<<<<< HEAD
-    const proxyName = name + '_DiamondProxy';
-    const {address: owner, hardwareWallet} = await getDiamondOwner(options);
-=======
-    const {address: owner} = getDiamondOwner(options);
->>>>>>> b686f888
+    const {address: owner} = await getDiamondOwner(options);
     const newSelectors: string[] = [];
     const facetSnapshot: Facet[] = [];
     let oldFacets: Facet[] = [];
@@ -2797,13 +2775,8 @@
     if (typeof args === 'undefined') {
       args = [];
     }
-<<<<<<< HEAD
-    let caller: Web3Provider | Signer = provider;
+    let caller: Web3Provider | Signer | zk.Web3Provider | zk.Signer = provider;
     const {ethersSigner} = await getOptionalFrom(options.from);
-=======
-    let caller: Web3Provider | Signer | zk.Web3Provider | zk.Signer = provider;
-    const {ethersSigner} = getOptionalFrom(options.from);
->>>>>>> b686f888
     if (ethersSigner) {
       caller = ethersSigner;
     }
@@ -3213,7 +3186,7 @@
     }
 
     const proxyName = name + '_DiamondProxy';
-    const {address: owner, hardwareWallet} = getDiamondOwner(options);
+    const {address: owner} = await getDiamondOwner(options);
     const newSelectors: string[] = [];
     const facetSnapshot: Facet[] = [];
     const oldFacets: Facet[] = [];
