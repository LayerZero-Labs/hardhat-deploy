--- conflicted
+++ resolved
@@ -35,7 +35,6 @@
   DiamondOptions
 } from "@nomiclabs/buidler/types";
 import { PartialExtension } from "./types";
-<<<<<<< HEAD
 import transparentProxy from "../artifacts/TransparentProxy.json";
 import diamondBase from "../artifacts/DiamondBase.json";
 import diamondFacet from "../artifacts/DiamondFacet.json";
@@ -43,16 +42,13 @@
 import diamondLoopeFacet from "../artifacts/DiamondLoupeFacet.json";
 import diamantaire from "../artifacts/Diamantaire.json";
 import { string } from "@nomiclabs/buidler/internal/core/params/argumentTypes";
-import { eventNames } from "process";
+import fs from "fs";
+import path from "path";
 
 diamondBase.abi = diamondBase.abi
   .concat(diamondFacet.abi)
   .concat(diamondLoopeFacet.abi)
   .concat(ownershipFacet.abi);
-=======
-import fs from "fs";
-import path from "path";
->>>>>>> 1f1509a8
 
 function fixProvider(providerGiven: any): any {
   // alow it to be used by ethers without any change
@@ -237,18 +233,24 @@
   async function getArtifactFromOptions(
     name: string,
     options: DeployOptions
-  ): Promise<{ abi: any; bytecode: string; deployedBytecode?: string }> {
+  ): Promise<{
+    artifact: { abi: any; bytecode: string; deployedBytecode?: string };
+    contractName?: string;
+  }> {
     let artifact: { abi: any; bytecode: string; deployedBytecode?: string };
+    let contractName: string | undefined;
     if (options.contract) {
       if (typeof options.contract === "string") {
+        contractName = options.contract;
         artifact = await getArtifact(options.contract);
       } else {
         artifact = options.contract;
       }
     } else {
+      contractName = name;
       artifact = await getArtifact(name);
     }
-    return artifact;
+    return { artifact, contractName };
   }
 
   async function _deploy(
@@ -261,13 +263,10 @@
     if (!ethersSigner) {
       throw new Error("no signer for " + from);
     }
-<<<<<<< HEAD
-    const artifact = await getArtifactFromOptions(name, options);
-
-=======
-    const contractName = options.contractName || name;
-    const artifact = await getArtifact(contractName);
->>>>>>> 1f1509a8
+    const { artifact, contractName } = await getArtifactFromOptions(
+      name,
+      options
+    );
     const abi = artifact.abi;
     const byteCode = linkLibraries(artifact, options.libraries);
     const factory = new ContractFactory(abi, byteCode, ethersSigner);
@@ -300,20 +299,27 @@
       } catch (e) {}
     }
     let contractSolcOutput;
-    if (solcOutput) {
-      for (const fileEntry of Object.entries(solcOutput.contracts)) {
-        for (const contractEntry of Object.entries(fileEntry[1])) {
-          if (contractEntry[0] === contractName) {
-            if (
-              artifact.bytecode ===
-              "0x" + contractEntry[1].evm?.bytecode?.object
-            ) {
-              contractSolcOutput = contractEntry[1];
+    if (!contractName) {
+      log(
+        "without name, it is not possible to get the solc output and metadata"
+      );
+    } else {
+      if (solcOutput) {
+        for (const fileEntry of Object.entries(solcOutput.contracts)) {
+          for (const contractEntry of Object.entries(fileEntry[1])) {
+            if (contractEntry[0] === contractName) {
+              if (
+                artifact.bytecode ===
+                "0x" + contractEntry[1].evm?.bytecode?.object
+              ) {
+                contractSolcOutput = contractEntry[1];
+              }
             }
           }
         }
       }
     }
+
     // const extendedAtifact = artifact as any; // TODO future version of buidler will hopefully have that info
     const preDeployment = {
       abi,
@@ -371,7 +377,7 @@
         deployment.receipt.transactionHash
       );
       if (transaction) {
-        const artifact = await getArtifactFromOptions(name, options);
+        const { artifact } = await getArtifactFromOptions(name, options);
         const abi = artifact.abi;
         const byteCode = linkLibraries(artifact, options.libraries);
         const factory = new ContractFactory(
@@ -516,7 +522,7 @@
 
     const { address: owner } = getProxyOwner(options);
 
-    const artifact = await getArtifactFromOptions(
+    const { artifact } = await getArtifactFromOptions(
       implementationName,
       implementationOptions
     );
