--- conflicted
+++ resolved
@@ -232,18 +232,15 @@
       case '43114':
         host = 'https://api.snowtrace.io';
         break;
-<<<<<<< HEAD
       case '338':
           host = 'https://api-testnet.cronoscan.com/api';
           break;
       case '25':
           host = 'https://api.cronoscan.com/api';
           break;
-=======
       case '11155111':
         host = 'https://api-sepolia.etherscan.io';
         break;
->>>>>>> db9028d0
       default:
         return logError(
           `Network with chainId: ${chainId} not supported. You can specify the url manually via --api-url <url>.`
