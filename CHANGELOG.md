--- conflicted
+++ resolved
@@ -1,6 +1,5 @@
 # hardhat-deploy
 
-<<<<<<< HEAD
 ## 0.8.0-next.3
 
 ### Patch Changes
@@ -24,7 +23,7 @@
 ### Minor Changes
 
 - Add companion networks feature allowing to access multiple networks from same deploy script
-=======
+
 ## 0.7.4
 
 ### Patch Changes
@@ -36,7 +35,6 @@
 ### Patch Changes
 
 - update dependencies + make ledger support optional to not carry the heavy deps if not used
->>>>>>> 6d53b0a5
 
 ## 0.7.2
 
