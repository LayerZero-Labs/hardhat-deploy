--- conflicted
+++ resolved
@@ -1,6 +1,5 @@
 # hardhat-deploy
 
-<<<<<<< HEAD
 ## 0.8.0-next.2
 
 ### Patch Changes
@@ -18,13 +17,12 @@
 ### Minor Changes
 
 - Add companion networks feature allowing to access multiple networks from same deploy script
-=======
+
 ## 0.7.2
 
 ### Patch Changes
 
 - lazy load hre.network to be compatible with plugin which expect to modify it before end + improve global fixture handling on load
->>>>>>> 6fd61785
 
 ## 0.7.1
 
