--- conflicted
+++ resolved
@@ -2,13 +2,8 @@
 
 _A [Hardhat](https://hardhat.org) Plugin For Replicable Deployments And Easy Testing_
 
-<<<<<<< HEAD
-> **A complete dev template using hardhat-deploy is available here** : https://github.com/wighawag/template-ethereum-contracts
+> **A complete dev template using hardhat-deploy is available here**: https://github.com/wighawag/template-ethereum-contracts
 > It also contains various branches exemplifying the capability of hardhat-deploy. Check it out.
-=======
-> **A complete dev template using hardhat-deploy is available here**: https://github.com/wighawag/template-ethereum-contracts
-> It also contains various branches examplifying the capability of hardhat-deploy. Check it out.
->>>>>>> 397eb3cd
 
 - [What is it for?](#what-is-it-for-)
 - [hardhat-deploy in a nutshell](#hardhat-deploy-in-a-nutshell)
@@ -148,17 +143,10 @@
 
 if you use `ethers.js` we recommend you also install `hardhat-deploy-ethers` which add extra features to access deployments as ethers contract.
 
-<<<<<<< HEAD
-Since `hardhat-deploy-ethers` is a fork of `@nomiclabs/hardhat-ethers` and that other plugin might have a hardcoded dependency on `@nomiclabs/hardhat-ethers` the best way to install `hardhat-deploy-ethers` and ensure compatibility is the following:
-=======
-Since `hardhat-deploy-ethers` is a fork of `@nomiclabs/hardhat-ethers` and that other plugin might have a hardcoded  dependency on `@nomiclabs/hardhat-ethers` the best way to install `hardhat-deploy-ethers` and ensure compatibility is the following:
->>>>>>> 397eb3cd
 
 ```bash
-npm install --save-dev  @nomiclabs/hardhat-ethers@npm:hardhat-deploy-ethers ethers
-```
-
-Which means you then need to do `require("@nomiclabs/hardhat-ethers")` instead of `require("hardhat-deploy-ethers")` in your `hardhat.config.js` file.
+npm install --save-dev  @nomiclabs/hardhat-ethers hardhat-deploy-ethers ethers
+```
 
 More details on `hardhat-deploy-ethers` repo: https://github.com/wighawag/hardhat-deploy-ethers#readme
 
@@ -315,63 +303,51 @@
 
 `--export-all <filepath>`: export one file that contains all contracts across all saved deployments, regardless of the network being invoked.
 
-<<<<<<< HEAD
 `--tags <tags>`: only execute deploy scripts with the given tags (separated by commas) and their dependencies (see more info [here](#deploy-scripts-tags-and-dependencies) about tags and dependencies)
-=======
+
+`--gasprice <gasprice>`: specify the gasprice (in wei) to use by default for transactions executed via **hardhat-deploy** helpers in deploy scripts
+
+`--write <boolean>`: default to true (except for hardhat network). If true, write deployments to disk (in deployments path, see [path config](#extra-paths-config)).
+
+#### **Flags**
+
+`--reset`: This flag resets the deployments from scratch. Previously deployed contracts are not considered and deleted from disk.
+
+`--silent`: This flag removes **hardhat-deploy** log output (see log function and log options for [`hre.deployments`](#the-deployments-field))
+
+`--watch`: This flag make the task never-ending, watching for file changes in the deploy scripts folder and the contract source folder. If any changes happen the contracts are recompiled and the deploy script are re-run. Combined with a proxy deployment ([Proxies](#deploying-and-upgrading-proxies) or [Diamond](#builtin-in-support-for-diamonds-eip2535)) this allow to have HCR (Hot Contract Replacement).
+
+---
+
+### 2. hardhat node
+
+---
+
+This plugin modifies the _node_ task so that it also executes the deployment script before exposing the server http RPC interface
+
+It adds similar options than the `deploy` task :
+
+#### **Options**
+
+`--export <filepath>`: export one file that contains all contracts (address, abi + extra data) for the network being invoked. The file contains the minimal information so to not bloat your front end. If the extension ends in .ts it will generate a typescript file containing the contracts info.
+
+`--export-all <filepath>`: export one file that contains all contracts across all saved deployment, regardless of the network being invoked. If the extension ends in .ts it will generate a typescript file containing the contracts info.
+
 `--tags <tags>`: only excutes deploy scripts with the given tags (separated by commas) and their dependencies (see more info [here](#deploy-scripts-tags-and-dependencies) about tags and dependencies)
->>>>>>> 397eb3cd
-
-`--gasprice <gasprice>`: specify the gasprice (in wei) to use by default for transactions executed via **hardhat-deploy** helpers in deploy scripts
+
+`--gasprice <gasprice>`: specify the gasprice to use by default for transactions executed via **hardhat-deploy** helpers in deploy scripts
 
 `--write <boolean>`: default to true (except for hardhat network). If true, write deployments to disk (in deployments path, see [path config](#extra-paths-config)).
 
 #### **Flags**
 
-`--reset`: This flag resets the deployments from scratch. Previously deployed contracts are not considered and deleted from disk.
+`--no-reset`: This flag prevents the resetting of the existing deployments. This is usually not desired when running the `node` task as a network is created from scratch and previous deployments are irrelevant.
 
 `--silent`: This flag removes **hardhat-deploy** log output (see log function and log options for [`hre.deployments`](#the-deployments-field))
 
-<<<<<<< HEAD
-`--watch`: This flag makes the task never-ending, watching for file changes in the deploy scripts folder and the contract source folder. If any changes happen the contracts are recompiled and the deploy script are re-run. Combined with a proxy deployment ([Proxies](#deploying-and-upgrading-proxies) or [Diamond](#builtin-in-support-for-diamonds-eip2535)) this allow to have HCR (Hot Contract Replacement).
-=======
-`--watch`: This flag make the task never-ending, watching for file changes in the deploy scripts folder and the contract source folder. If any changes happen the contracts are recompiled and the deploy script are re-run. Combined with a proxy deployment ([Proxies](#deploying-and-upgrading-proxies) or [Diamond](#builtin-in-support-for-diamonds-eip2535)) this allow to have HCR (Hot Contract Replacement).
->>>>>>> 397eb3cd
-
----
-
-### 2. hardhat node
-
----
-
-This plugin modifies the _node_ task so that it also executes the deployment script before exposing the server http RPC interface
-
-It adds similar options than the `deploy` task :
-
-#### **Options**
-
-`--export <filepath>`: export one file that contains all contracts (address, abi + extra data) for the network being invoked. The file contains the minimal information so to not bloat your front end. If the extension ends in .ts it will generate a typescript file containing the contracts info.
-
-`--export-all <filepath>`: export one file that contains all contracts across all saved deployment, regardless of the network being invoked. If the extension ends in .ts it will generate a typescript file containing the contracts info.
-
-`--tags <tags>`: only excutes deploy scripts with the given tags (separated by commas) and their dependencies (see more info [here](#deploy-scripts-tags-and-dependencies) about tags and dependencies)
-
-`--gasprice <gasprice>`: specify the gasprice to use by default for transactions executed via **hardhat-deploy** helpers in deploy scripts
-
-`--write <boolean>`: default to true (except for hardhat network). If true, write deployments to disk (in deployments path, see [path config](#extra-paths-config)).
-
-#### **Flags**
-
-`--no-reset`: This flag prevents the resetting of the existing deployments. This is usually not desired when running the `node` task as a network is created from scratch and previous deployments are irrelevant.
-
 `--silent`: This flag removes **hardhat-deploy** log output (see log function and log options for [`hre.deployments`](#the-deployments-field))
 
-<<<<<<< HEAD
-`--silent`: This flag removes **hardhat-deploy** log output (see log function and log options for [`hre.deployments`](#the-deployments-field))
-
 `--watch`: This flag makes the task never-ending, watching for file changes in the deploy scripts folder and the contract source folder. If any changes happen the contracts are recompiled and the deploy script are re-run. Combined with a proxy deployment ([Proxies](#deploying-and-upgrading-proxies) or [Diamond](#builtin-in-support-for-diamonds-eip2535)) this allows to have HCR (Hot Contract Replacement).
-=======
-`--watch`: This flag makes the task never-ending, watching for file changes in the deploy scripts folder and the contract source folder. If any changes happen the contracts are recompiled and the deploy script are re-run. Combined with a proxy deployment ([Proxies](#deploying-and-upgrading-proxies) or [Diamond](#builtin-in-support-for-diamonds-eip2535)) this allow to have HCR (Hot Contract Replacement).
->>>>>>> 397eb3cd
 
 `--no-deploy` that discard all other options to revert to normal `hardhat node` behavior without any deployment being performed.
 
@@ -643,11 +619,7 @@
 
 For your test you could have the companion networks pointing to the same hardhat network, for test deployment, you could have rinkeby acting like your l2 while goerli act as your l1.
 
-<<<<<<< HEAD
-An example repo that showcase a multi-network setup with optimism can be found here : https://github.com/wighawag/template-ethereum-contracts/tree/examples/optimism
-=======
-An example repo that show case a multi-network setup with optimism can be found here: https://github.com/wighawag/template-ethereum-contracts/tree/examples/optimism
->>>>>>> 397eb3cd
+An example repo that showcase a multi-network setup with optimism can be found here: https://github.com/wighawag/template-ethereum-contracts/tree/examples/optimism
 
 deploy script can then access the network and its deployment as follow :
 
@@ -1169,11 +1141,7 @@
 };
 ```
 
-<<<<<<< HEAD
 Note that for the second invocation, this deployment will not be executed from the specified `from: deployer` as otherwise these tx will always fail. It will instead be automatically executed from the proxy's current owner (in that case : `greeterOwner`)
-=======
-Note that for the second invocation, this deployment will not be executed from the specified `from: deployer` as otherwise these tx will always fails. It will instead be automatically executed from the proxy's current owner (in that case : `greeterOwner`)
->>>>>>> 397eb3cd
 
 Now, it is likely you do not want to locally handle the private key / mnemonic of the account that manage the proxy or it could even be that the `greeterOwner` in question is a multi sig. As such that second invocation will throw an error as it cannot find a local signer for it.
 
